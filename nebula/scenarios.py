import glob
import hashlib
import json
import logging
import math
import os
import shutil
import subprocess
import sys
import time
from datetime import datetime

import docker
import tensorboard_reducer as tbr

from nebula.addons.blockchain.blockchain_deployer import BlockchainDeployer
from nebula.addons.topologymanager import TopologyManager
from nebula.config.config import Config
from nebula.core.datasets.nebuladataset import factory_nebuladataset
from nebula.core.utils.certificate import generate_ca_certificate, generate_certificate
from nebula.utils import DockerUtils, FileUtils


# Definition of a scenario
class Scenario:
    """
    Class to define a scenario for the NEBULA platform.
    It contains all the parameters needed to create a scenario and run it on the platform.
    """

    def __init__(
        self,
        scenario_title,
        scenario_description,
        deployment,
        federation,
        topology,
        nodes,
        nodes_graph,
        n_nodes,
        matrix,
        dataset,
        iid,
        partition_selection,
        partition_parameter,
        model,
        agg_algorithm,
        rounds,
        logginglevel,
        report_status_data_queue,
        accelerator,
        gpu_id,
        network_subnet,
        network_gateway,
        epochs,
        attacks,
        poisoned_node_percent,
        poisoned_sample_percent,
        poisoned_noise_percent,
        attack_params,
        with_reputation,
        reputation_metrics,
        initial_reputation,
        weighting_factor,
        weight_model_arrival_latency,
        weight_model_similarity,
        weight_num_messages,
        weight_fraction_params_changed,
        # is_dynamic_topology,
        # is_dynamic_aggregation,
        # target_aggregation,
        random_geo,
        latitude,
        longitude,
        mobility,
        network_simulation,
        mobility_type,
        radius_federation,
        scheme_mobility,
        round_frequency,
        mobile_participants_percent,
        additional_participants,
        schema_additional_participants,
        random_topology_probability,
        with_sa,
        strict_topology,
        sad_candidate_selector,
        sad_model_handler,
        sar_arbitration_policy,
        sar_neighbor_policy
    ):
        """
        Initialize the scenario.

        Args:
            scenario_title (str): Title of the scenario.
            scenario_description (str): Description of the scenario.
            deployment (str): Type of deployment (e.g., 'docker', 'process').
            federation (str): Type of federation.
            topology (str): Network topology.
            nodes (dict): Dictionary of nodes.
            nodes_graph (dict): Graph of nodes.
            n_nodes (int): Number of nodes.
            matrix (list): Matrix of connections.
            dataset (str): Dataset used.
            iid (bool): Indicator if data is independent and identically distributed.
            partition_selection (str): Method of partition selection.
            partition_parameter (float): Parameter for partition selection.
            model (str): Model used.
            agg_algorithm (str): Aggregation algorithm.
            rounds (int): Number of rounds.
            logginglevel (str): Logging level.
            report_status_data_queue (bool): Indicator to report information about the nodes of the scenario
            accelerator (str): Accelerator used.
            gpu_id (list) : Id list of the used gpu
            network_subnet (str): Network subnet.
            network_gateway (str): Network gateway.
            epochs (int): Number of epochs.
            attacks (list): List of attacks.
            poisoned_node_percent (float): Percentage of poisoned nodes.
            poisoned_sample_percent (float): Percentage of poisoned samples.
            noise_type (str): The type of noise applied by the attack.
            targeted (bool): Indicator if the attack is targeted.
            target_label (int): The label to change when `targeted` is True.
            target_changed_label (int): The label to which `target_label` will be changed .
            attack_params (dict) : Attack parameters.
            with_reputation (bool): Indicator if reputation is used.
            reputation_metrics (list): List of reputation metrics.
            initial_reputation (float): Initial reputation.
            weighting_factor (str): dymanic or static weighting factor.
            weight_model_arrival_latency (float): Weight of model arrival latency.
            weight_model_similarity (float): Weight of model similarity.
            weight_num_messages (float): Weight of number of messages.
            weight_fraction_params_changed (float): Weight of fraction of parameters changed.
            # is_dynamic_topology (bool): Indicator if topology is dynamic.
            # is_dynamic_aggregation (bool): Indicator if aggregation is dynamic.
            # target_aggregation (str): Target aggregation method.
            random_geo (bool): Indicator if random geo is used.
            latitude (float): Latitude for mobility.
            longitude (float): Longitude for mobility.
            mobility (bool): Indicator if mobility is used.
            mobility_type (str): Type of mobility.
            radius_federation (float): Radius of federation.
            scheme_mobility (str): Scheme of mobility.
            round_frequency (int): Frequency of rounds.
            mobile_participants_percent (float): Percentage of mobile participants.
            additional_participants (list): List of additional participants.
            schema_additional_participants (str): Schema for additional participants.
            random_topology_probability (float): Probability for random topology.
            with_sa (bool) : Indicator if Situational Awareness is used.
            strict_topology (bool) : 
            sad_candidate_selector (str) :
            sad_model_handler (str) :
            sar_arbitration_policy (str) :
            sar_neighbor_policy (str) :
        """
        self.scenario_title = scenario_title
        self.scenario_description = scenario_description
        self.deployment = deployment
        self.federation = federation
        self.topology = topology
        self.nodes = nodes
        self.nodes_graph = nodes_graph
        self.n_nodes = n_nodes
        self.matrix = matrix
        self.dataset = dataset
        self.iid = iid
        self.partition_selection = partition_selection
        self.partition_parameter = partition_parameter
        self.model = model
        self.agg_algorithm = agg_algorithm
        self.rounds = rounds
        self.logginglevel = logginglevel
        self.report_status_data_queue = report_status_data_queue
        self.accelerator = accelerator
        self.gpu_id = gpu_id
        self.network_subnet = network_subnet
        self.network_gateway = network_gateway
        self.epochs = epochs
        self.attacks = attacks
        self.poisoned_node_percent = poisoned_node_percent
        self.poisoned_sample_percent = poisoned_sample_percent
        self.poisoned_noise_percent = poisoned_noise_percent
        self.attack_params = attack_params
        self.with_reputation = with_reputation
        self.reputation_metrics = reputation_metrics
        self.initial_reputation = initial_reputation
        self.weighting_factor = weighting_factor
        self.weight_model_arrival_latency = weight_model_arrival_latency
        self.weight_model_similarity = weight_model_similarity
        self.weight_num_messages = weight_num_messages
        self.weight_fraction_params_changed = weight_fraction_params_changed
        # self.is_dynamic_topology = is_dynamic_topology
        # self.is_dynamic_aggregation = is_dynamic_aggregation
        # self.target_aggregation = target_aggregation
        self.random_geo = random_geo
        self.latitude = latitude
        self.longitude = longitude
        self.mobility = mobility
        self.network_simulation = network_simulation
        self.mobility_type = mobility_type
        self.radius_federation = radius_federation
        self.scheme_mobility = scheme_mobility
        self.round_frequency = round_frequency
        self.mobile_participants_percent = mobile_participants_percent
        self.additional_participants = additional_participants
        self.schema_additional_participants = schema_additional_participants
        self.random_topology_probability = random_topology_probability
        self.with_sa = with_sa
        self.strict_topology = strict_topology
        self.sad_candidate_selector = sad_candidate_selector
        self.sad_model_handler = sad_model_handler
        self.sar_arbitration_policy = sar_arbitration_policy
        self.sar_neighbor_policy = sar_neighbor_policy

    def attack_node_assign(
        self,
        nodes,
        federation,
        attack,
        poisoned_node_percent,
        poisoned_sample_percent,
        poisoned_noise_percent,
        attack_params,
    ):
        """Identify which nodes will be attacked"""
        import math
        import random
        import logging

        # Validate input parameters
        def validate_percentage(value, name):
            try:
                value = float(value)
                if not 0 <= value <= 100:
                    raise ValueError(f"{name} must be between 0 and 100")
                return value
            except (TypeError, ValueError) as e:
                raise ValueError(f"Invalid {name}: {str(e)}")

        def validate_positive_int(value, name):
            try:
                value = int(value)
                if value < 0:
                    raise ValueError(f"{name} must be positive")
                return value
            except (TypeError, ValueError) as e:
                raise ValueError(f"Invalid {name}: {str(e)}")

        # Validate attack type
        valid_attacks = {
            "No Attack", "Label Flipping", "Sample Poisoning", "Model Poisoning",
            "GLL Neuron Inversion", "Swapping Weights", "Delayer", "Flooding"
        }
        
        # Handle attack parameter which can be either a string or a list
        if isinstance(attack, list):
            if not attack:  # Empty list
                attack = "No Attack"
            else:
                attack = attack[0]  # Take the first attack if it's a list
        elif not isinstance(attack, str):
            raise ValueError(f"Invalid attack type: {attack}. Expected string or list.")

        if attack not in valid_attacks:
            raise ValueError(f"Invalid attack type: {attack}")

        # Validate percentage parameters
        poisoned_node_percent = validate_percentage(poisoned_node_percent, "poisoned_node_percent")
        poisoned_sample_percent = validate_percentage(poisoned_sample_percent, "poisoned_sample_percent")
        poisoned_noise_percent = validate_percentage(poisoned_noise_percent, "poisoned_noise_percent")

        nodes_index = []
        # Get the nodes index
        if federation == "DFL":
            nodes_index = list(nodes.keys())
        else:
            for node in nodes:
                if nodes[node]["role"] != "server":
                    nodes_index.append(node)

        logging.info(f"Nodes index: {nodes_index}")
        logging.info(f"Attack type: {attack}")
        logging.info(f"Poisoned node percent: {poisoned_node_percent}")

        mal_nodes_defined = any(nodes[node]["malicious"] for node in nodes)
        logging.info(f"Malicious nodes already defined: {mal_nodes_defined}")

        attacked_nodes = []

        if not mal_nodes_defined and attack != "No Attack":
            n_nodes = len(nodes_index)
            # Number of attacked nodes, round up
            num_attacked = int(math.ceil(poisoned_node_percent / 100 * n_nodes))
            if num_attacked > n_nodes:
                num_attacked = n_nodes

            # Get the index of attacked nodes
            attacked_nodes = random.sample(nodes_index, num_attacked)
            logging.info(f"Number of nodes to attack: {num_attacked}")
            logging.info(f"Attacked nodes: {attacked_nodes}")

        # Assign the role of each node
        for node in nodes:
            node_att = "No Attack"
            malicious = False
            with_reputation = self.with_reputation
            
            if node in attacked_nodes or nodes[node]["malicious"]:
                malicious = True
                with_reputation = False
                node_att = attack
                logging.info(f"Node {node} marked as malicious with attack {attack}")
                
                # Initialize attack parameters with defaults
                attack_params = attack_params.copy() if attack_params else {}
                
                # Set attack-specific parameters
                if attack == "Label Flipping":
                    attack_params["poisonedNodePercent"] = poisoned_node_percent
                    attack_params["poisonedSamplePercent"] = poisoned_sample_percent
                    attack_params["targeted"] = attack_params.get("targeted", False)
                    if attack_params["targeted"]:
                        attack_params["targetLabel"] = validate_positive_int(
                            attack_params.get("targetLabel", 4), "targetLabel"
                        )
                        attack_params["targetChangedLabel"] = validate_positive_int(
                            attack_params.get("targetChangedLabel", 7), "targetChangedLabel"
                        )
                
                elif attack == "Sample Poisoning":
                    attack_params["poisonedNodePercent"] = poisoned_node_percent
                    attack_params["poisonedSamplePercent"] = poisoned_sample_percent
                    attack_params["poisonedNoisePercent"] = poisoned_noise_percent
                    attack_params["noiseType"] = attack_params.get("noiseType", "Salt")
                    attack_params["targeted"] = attack_params.get("targeted", False)
                
                elif attack == "Model Poisoning":
                    attack_params["poisonedNodePercent"] = poisoned_node_percent
                    attack_params["poisonedNoisePercent"] = poisoned_noise_percent
                    attack_params["noiseType"] = attack_params.get("noiseType", "Salt")
                
                elif attack == "GLL Neuron Inversion":
                    attack_params["poisonedNodePercent"] = poisoned_node_percent
                
                elif attack == "Swapping Weights":
                    attack_params["poisonedNodePercent"] = poisoned_node_percent
                    attack_params["layerIdx"] = validate_positive_int(
                        attack_params.get("layerIdx", 0), "layerIdx"
                    )
                
                elif attack == "Delayer":
                    attack_params["poisonedNodePercent"] = poisoned_node_percent
                    attack_params["delay"] = validate_positive_int(
                        attack_params.get("delay", 10), "delay"
                    )
                    attack_params["targetPercentage"] = validate_percentage(
                        attack_params.get("targetPercentage", 100), "targetPercentage"
                    )
                    attack_params["selectionInterval"] = validate_positive_int(
                        attack_params.get("selectionInterval", 1), "selectionInterval"
                    )
                
                elif attack == "Flooding":
                    attack_params["poisonedNodePercent"] = poisoned_node_percent
                    attack_params["floodingFactor"] = validate_positive_int(
                        attack_params.get("floodingFactor", 100), "floodingFactor"
                    )
                    attack_params["targetPercentage"] = validate_percentage(
                        attack_params.get("targetPercentage", 100), "targetPercentage"
                    )
                    attack_params["selectionInterval"] = validate_positive_int(
                        attack_params.get("selectionInterval", 1), "selectionInterval"
                    )
                
                # Add common attack parameters
                attack_params["startRound"] = validate_positive_int(
                    attack_params.get("startRound", 1), "startRound"
                )
                attack_params["stopRound"] = validate_positive_int(
                    attack_params.get("stopRound", 10), "stopRound"
                )
                attack_params["attackInterval"] = validate_positive_int(
                    attack_params.get("attackInterval", 1), "attackInterval"
                )

                # Validate round parameters
                if attack_params["startRound"] >= attack_params["stopRound"]:
                    raise ValueError("startRound must be less than stopRound")

            nodes[node]["malicious"] = malicious
            nodes[node]["with_reputation"] = with_reputation
            nodes[node]["attacks"] = node_att
            nodes[node]["attack_params"] = attack_params

            # Ensure the attack type is properly set in the node configuration
            if malicious and attack != "No Attack":
                nodes[node]["adversarial_args"] = {
                    "attacks": attack,
                    "attack_params": attack_params
                }
            else:
                nodes[node]["adversarial_args"] = {
                    "attacks": "No Attack",
                    "attack_params": {}
                }

            logging.info(f"Node {node} final configuration - malicious: {nodes[node]['malicious']}, attack: {nodes[node]['attacks']}")

        return nodes

    def mobility_assign(self, nodes, mobile_participants_percent):
        """Assign mobility to nodes"""
        import random

        # Number of mobile nodes, round down
        num_mobile = math.floor(mobile_participants_percent / 100 * len(nodes))
        if num_mobile > len(nodes):
            num_mobile = len(nodes)

        # Get the index of mobile nodes
        mobile_nodes = random.sample(list(nodes.keys()), num_mobile)

        # Assign the role of each node
        for node in nodes:
            node_mob = False
            if node in mobile_nodes:
                node_mob = True
            nodes[node]["mobility"] = node_mob
        return nodes

    @classmethod
    def from_dict(cls, data):
        return cls(**data)


# Class to manage the current scenario
class ScenarioManagement:
    def __init__(self, scenario, user=None):
        # Current scenario
        self.scenario = Scenario.from_dict(scenario)
        # Uid of the user
        self.user = user
        # Scenario management settings
        self.start_date_scenario = datetime.now().strftime("%d/%m/%Y %H:%M:%S")
        self.scenario_name = f"nebula_{self.scenario.federation}_{datetime.now().strftime('%d_%m_%Y_%H_%M_%S')}"
        self.root_path = os.environ.get("NEBULA_ROOT_HOST")
        self.host_platform = os.environ.get("NEBULA_HOST_PLATFORM")
        self.config_dir = os.path.join(os.environ.get("NEBULA_CONFIG_DIR"), self.scenario_name)
        self.log_dir = os.environ.get("NEBULA_LOGS_DIR")
        self.cert_dir = os.environ.get("NEBULA_CERTS_DIR")
        self.advanced_analytics = os.environ.get("NEBULA_ADVANCED_ANALYTICS", "False") == "True"
        self.config = Config(entity="scenarioManagement")

        # Assign the controller endpoint
        if self.scenario.deployment == "docker":
            self.controller = f"{os.environ.get('NEBULA_CONTROLLER_NAME')}_nebula-frontend"
        else:
            self.controller = f"127.0.0.1:{os.environ.get('NEBULA_FRONTEND_PORT')}"

        self.topologymanager = None
        self.env_path = None
        self.use_blockchain = self.scenario.agg_algorithm == "BlockchainReputation"

        # Create Scenario management dirs
        os.makedirs(self.config_dir, exist_ok=True)
        os.makedirs(os.path.join(self.log_dir, self.scenario_name), exist_ok=True)
        os.makedirs(self.cert_dir, exist_ok=True)

        # Give permissions to the directories
        os.chmod(self.config_dir, 0o777)
        os.chmod(os.path.join(self.log_dir, self.scenario_name), 0o777)
        os.chmod(self.cert_dir, 0o777)

        # Save the scenario configuration
        scenario_file = os.path.join(self.config_dir, "scenario.json")
        with open(scenario_file, "w") as f:
            json.dump(scenario, f, sort_keys=False, indent=2)

        os.chmod(scenario_file, 0o777)

        # Save management settings
        settings = {
            "scenario_name": self.scenario_name,
            "root_path": self.root_path,
            "config_dir": self.config_dir,
            "log_dir": self.log_dir,
            "cert_dir": self.cert_dir,
            "env": None,
            "use_blockchain": self.use_blockchain,
        }

        settings_file = os.path.join(self.config_dir, "settings.json")
        with open(settings_file, "w") as f:
            json.dump(settings, f, sort_keys=False, indent=2)

        os.chmod(settings_file, 0o777)

        self.scenario.nodes = self.scenario.attack_node_assign(
            self.scenario.nodes,
            self.scenario.federation,
            self.scenario.attacks,
            int(self.scenario.poisoned_node_percent),
            int(self.scenario.poisoned_sample_percent),
            int(self.scenario.poisoned_noise_percent),
            self.scenario.attack_params,
        )

        if self.scenario.mobility:
            mobile_participants_percent = int(self.scenario.mobile_participants_percent)
            self.scenario.nodes = self.scenario.mobility_assign(self.scenario.nodes, mobile_participants_percent)
        else:
            self.scenario.nodes = self.scenario.mobility_assign(self.scenario.nodes, 0)

        # Save node settings
        for node in self.scenario.nodes:
            node_config = self.scenario.nodes[node]
            participant_file = os.path.join(self.config_dir, f"participant_{node_config['id']}.json")
            os.makedirs(os.path.dirname(participant_file), exist_ok=True)
            shutil.copy(
                os.path.join(
                    os.path.dirname(__file__),
                    "./frontend/config/participant.json.example",
                ),
                participant_file,
            )
            os.chmod(participant_file, 0o777)
            with open(participant_file) as f:
                participant_config = json.load(f)

            participant_config["network_args"]["ip"] = node_config["ip"]
            participant_config["network_args"]["port"] = int(node_config["port"])
            participant_config["network_args"]["simulation"] = self.scenario.network_simulation
            participant_config["device_args"]["idx"] = node_config["id"]
            participant_config["device_args"]["start"] = node_config["start"]
            participant_config["device_args"]["role"] = node_config["role"]
            participant_config["device_args"]["proxy"] = node_config["proxy"]
            participant_config["device_args"]["malicious"] = node_config["malicious"]
            participant_config["scenario_args"]["rounds"] = int(self.scenario.rounds)
            participant_config["data_args"]["dataset"] = self.scenario.dataset
            participant_config["data_args"]["iid"] = self.scenario.iid
            participant_config["data_args"]["partition_selection"] = self.scenario.partition_selection
            participant_config["data_args"]["partition_parameter"] = self.scenario.partition_parameter
            participant_config["model_args"]["model"] = self.scenario.model
            participant_config["training_args"]["epochs"] = int(self.scenario.epochs)
            participant_config["device_args"]["accelerator"] = self.scenario.accelerator
            participant_config["device_args"]["gpu_id"] = self.scenario.gpu_id
            participant_config["device_args"]["logging"] = self.scenario.logginglevel
            participant_config["aggregator_args"]["algorithm"] = self.scenario.agg_algorithm
            participant_config["adversarial_args"]["attacks"] = node_config["attacks"]
            participant_config["adversarial_args"]["attack_params"] = node_config["attack_params"]
            participant_config["defense_args"]["with_reputation"] = node_config["with_reputation"]
            # participant_config["defense_args"]["is_dynamic_topology"] = self.scenario.is_dynamic_topology
            # participant_config["defense_args"]["is_dynamic_aggregation"] = self.scenario.is_dynamic_aggregation
            # participant_config["defense_args"]["target_aggregation"] = self.scenario.target_aggregation
            participant_config["defense_args"]["reputation_metrics"] = self.scenario.reputation_metrics
            participant_config["defense_args"]["initial_reputation"] = self.scenario.initial_reputation
            participant_config["defense_args"]["weighting_factor"] = self.scenario.weighting_factor
            participant_config["defense_args"]["weight_model_arrival_latency"] = (
                self.scenario.weight_model_arrival_latency
            )
            participant_config["defense_args"]["weight_model_similarity"] = self.scenario.weight_model_similarity
            participant_config["defense_args"]["weight_num_messages"] = self.scenario.weight_num_messages
            participant_config["defense_args"]["weight_fraction_params_changed"] = (
                self.scenario.weight_fraction_params_changed
            )
            participant_config["mobility_args"]["random_geo"] = self.scenario.random_geo
            participant_config["mobility_args"]["latitude"] = self.scenario.latitude
            participant_config["mobility_args"]["longitude"] = self.scenario.longitude
            participant_config["mobility_args"]["mobility"] = node_config["mobility"]
            participant_config["mobility_args"]["mobility_type"] = self.scenario.mobility_type
            participant_config["mobility_args"]["radius_federation"] = self.scenario.radius_federation
            participant_config["mobility_args"]["scheme_mobility"] = self.scenario.scheme_mobility
            participant_config["mobility_args"]["round_frequency"] = self.scenario.round_frequency
            participant_config["reporter_args"]["report_status_data_queue"] = self.scenario.report_status_data_queue
            participant_config["mobility_args"]["topology_type"] = self.scenario.topology
<<<<<<< HEAD
            if self.scenario.with_sa:
                participant_config["situational_awareness"] = {
                    "strict_topology": self.scenario.strict_topology,
                    "sa_discovery": {
                        "candidate_selector": self.scenario.sad_candidate_selector,
                        "model_handler": self.scenario.sad_model_handler,
                        "verbose": True
                    },
                    "sa_reasoner": {
                        "arbitration_policy": self.scenario.sar_arbitration_policy,
                        "verbose": True,
                        "sar_components": {
                            "sa_network": True
                        },
                        "sa_network": {
                            "neighbor_policy": self.scenario.sar_neighbor_policy,
                            "verbose": True
                        }
                    }
                }

=======
            participant_config["situational_awareness"]["strict_topology"] = self.scenario.strict_topology
            participant_config["situational_awareness"]["sa_discovery"]["candidate_selector"] = self.scenario.sad_candidate_selector
            participant_config["situational_awareness"]["sa_discovery"]["model_handler"] = self.scenario.sad_model_handler
            participant_config["situational_awareness"]["sa_reasoner"]["arbitatrion_policy"] = self.scenario.sar_arbitration_policy
            participant_config["situational_awareness"]["sa_reasoner"]["sa_network"]["neighbor_policy"] = self.scenario.sar_neighbor_policy
            
>>>>>>> c32ddda7
            with open(participant_file, "w") as f:
                json.dump(participant_config, f, sort_keys=False, indent=2)

    @staticmethod
    def stop_blockchain():
        if sys.platform == "win32":
            try:
                # Comando adaptado para PowerShell en Windows
                command = "docker ps -a --filter 'label=com.docker.compose.project=blockchain' --format '{{.ID}}' | ForEach-Object { docker rm --force --volumes $_ } | Out-Null"
                os.system(f'powershell.exe -Command "{command}"')
            except Exception as e:
                logging.exception(f"Error while killing docker containers: {e}")
        else:
            try:
                process = subprocess.Popen(
                    "docker ps -a --filter 'label=com.docker.compose.project=blockchain' --format '{{.ID}}' | xargs -n 1 docker rm --force --volumes  >/dev/null 2>&1",
                    shell=True,
                )
                process.wait()
            except subprocess.CalledProcessError:
                logging.exception("Docker Compose failed to stop blockchain or blockchain already exited.")

    @staticmethod
    def stop_participants(scenario_name=None):
        # When stopping the nodes, we need to remove the current_scenario_commands.sh file -> it will cause the nodes to stop using PIDs
        try:
            nebula_config_dir = os.environ.get("NEBULA_CONFIG_DIR")
            if not nebula_config_dir:
                current_dir = os.path.dirname(__file__)
                nebula_base_dir = os.path.abspath(os.path.join(current_dir, ".."))
                nebula_config_dir = os.path.join(nebula_base_dir, "app", "config")
                logging.info(f"NEBULA_CONFIG_DIR not found. Using default path: {nebula_config_dir}")

            if scenario_name:
                if os.environ.get("NEBULA_HOST_PLATFORM") == "windows":
                    scenario_commands_file = os.path.join(
                        nebula_config_dir, scenario_name, "current_scenario_commands.ps1"
                    )
                else:
                    scenario_commands_file = os.path.join(
                        nebula_config_dir, scenario_name, "current_scenario_commands.sh"
                    )
                if os.path.exists(scenario_commands_file):
                    os.remove(scenario_commands_file)
            else:
                if os.environ.get("NEBULA_HOST_PLATFORM") == "windows":
                    files = glob.glob(
                        os.path.join(nebula_config_dir, "**/current_scenario_commands.ps1"), recursive=True
                    )
                else:
                    files = glob.glob(
                        os.path.join(nebula_config_dir, "**/current_scenario_commands.sh"), recursive=True
                    )
                for file in files:
                    os.remove(file)
        except Exception as e:
            logging.exception(f"Error while removing current_scenario_commands.sh file: {e}")

    @staticmethod
    def stop_nodes():
        logging.info("Closing NEBULA nodes... Please wait")
        ScenarioManagement.stop_participants()
        ScenarioManagement.stop_blockchain()

    def load_configurations_and_start_nodes(self, additional_participants=None, schema_additional_participants=None):
        logging.info(f"Generating the scenario {self.scenario_name} at {self.start_date_scenario}")

        # Generate CA certificate
        generate_ca_certificate(dir_path=self.cert_dir)

        # Get participants configurations
        participant_files = glob.glob(f"{self.config_dir}/participant_*.json")
        participant_files.sort()
        if len(participant_files) == 0:
            raise ValueError("No participant files found in config folder")

        self.config.set_participants_config(participant_files)
        self.n_nodes = len(participant_files)
        logging.info(f"Number of nodes: {self.n_nodes}")

        self.topologymanager = (
            self.create_topology(matrix=self.scenario.matrix) if self.scenario.matrix else self.create_topology()
        )

        # Update participants configuration
        is_start_node = False
        config_participants = []
        # ap = len(additional_participants) if additional_participants else 0
        additional_nodes = len(additional_participants) if additional_participants else 0
        logging.info(f"######## nodes: {self.n_nodes} + additionals: {additional_nodes} ######")
        for i in range(self.n_nodes):
            with open(f"{self.config_dir}/participant_" + str(i) + ".json") as f:
                participant_config = json.load(f)
            participant_config["scenario_args"]["federation"] = self.scenario.federation
            participant_config["scenario_args"]["n_nodes"] = self.n_nodes + additional_nodes
            participant_config["network_args"]["neighbors"] = self.topologymanager.get_neighbors_string(i)
            participant_config["scenario_args"]["name"] = self.scenario_name
            participant_config["scenario_args"]["start_time"] = self.start_date_scenario
            participant_config["device_args"]["idx"] = i
            participant_config["device_args"]["uid"] = hashlib.sha1(
                (
                    str(participant_config["network_args"]["ip"])
                    + str(participant_config["network_args"]["port"])
                    + str(self.scenario_name)
                ).encode()
            ).hexdigest()
            if participant_config["mobility_args"]["random_geo"]:
                (
                    participant_config["mobility_args"]["latitude"],
                    participant_config["mobility_args"]["longitude"],
                ) = TopologyManager.get_coordinates(random_geo=True)
            else:
                participant_config["mobility_args"]["latitude"] = self.scenario.latitude
                participant_config["mobility_args"]["longitude"] = self.scenario.longitude
            # If not, use the given coordinates in the frontend
            participant_config["tracking_args"]["local_tracking"] = "advanced" if self.advanced_analytics else "basic"
            participant_config["tracking_args"]["log_dir"] = self.log_dir
            participant_config["tracking_args"]["config_dir"] = self.config_dir

            # Generate node certificate
            keyfile_path, certificate_path = generate_certificate(
                dir_path=self.cert_dir,
                node_id=f"participant_{i}",
                ip=participant_config["network_args"]["ip"],
            )

            participant_config["security_args"]["certfile"] = certificate_path
            participant_config["security_args"]["keyfile"] = keyfile_path

            if participant_config["device_args"]["start"]:
                if not is_start_node:
                    is_start_node = True
                else:
                    raise ValueError("Only one node can be start node")
            with open(f"{self.config_dir}/participant_" + str(i) + ".json", "w") as f:
                json.dump(participant_config, f, sort_keys=False, indent=2)

            config_participants.append((
                participant_config["network_args"]["ip"],
                participant_config["network_args"]["port"],
                participant_config["device_args"]["role"],
            ))
        if not is_start_node:
            raise ValueError("No start node found")
        self.config.set_participants_config(participant_files)

        # Add role to the topology (visualization purposes)
        self.topologymanager.update_nodes(config_participants)
        self.topologymanager.draw_graph(path=f"{self.config_dir}/topology.png", plot=False)

        # Include additional participants (if any) as copies of the last participant
        additional_participants_files = []
        if additional_participants:
            last_participant_file = participant_files[-1]
            last_participant_index = len(participant_files)

            for i, additional_participant in enumerate(additional_participants):
                additional_participant_file = f"{self.config_dir}/participant_{last_participant_index + i}.json"
                shutil.copy(last_participant_file, additional_participant_file)

                with open(additional_participant_file) as f:
                    participant_config = json.load(f)

                logging.info(f"Configuration | additional nodes |  participant: {self.n_nodes + i + 1}")
                last_ip = participant_config["network_args"]["ip"]
                logging.info(f"Valores de la ultima ip: ({last_ip})")
                participant_config["scenario_args"]["n_nodes"] = self.n_nodes + additional_nodes  # self.n_nodes + i + 1
                participant_config["device_args"]["idx"] = last_participant_index + i
                participant_config["network_args"]["neighbors"] = ""
                participant_config["network_args"]["ip"] = (
                    participant_config["network_args"]["ip"].rsplit(".", 1)[0]
                    + "."
                    + str(int(participant_config["network_args"]["ip"].rsplit(".", 1)[1]) + i + 1)
                )
                ip = str(participant_config["network_args"]["ip"])
                logging.info(f"El valor almacenado en json es: {ip}")
                participant_config["device_args"]["uid"] = hashlib.sha1(
                    (
                        str(participant_config["network_args"]["ip"])
                        + str(participant_config["network_args"]["port"])
                        + str(self.scenario_name)
                    ).encode()
                ).hexdigest()
                participant_config["mobility_args"]["additional_node"]["status"] = True
                participant_config["mobility_args"]["additional_node"]["time_start"] = additional_participant["time"]

                # used for late creation nodes
                participant_config["mobility_args"]["late_creation"] = True

                with open(additional_participant_file, "w") as f:
                    json.dump(participant_config, f, sort_keys=False, indent=2)

                additional_participants_files.append(additional_participant_file)

        if additional_participants_files:
            self.config.add_participants_config(additional_participants_files)

        # Splitting dataset
        dataset_name = self.scenario.dataset
        dataset = None
<<<<<<< HEAD
        if dataset_name == "MNIST":
            dataset = MNISTDataset(
                num_classes=10,
                partitions_number=self.n_nodes,
                iid=self.scenario.iid,
                partition=self.scenario.partition_selection,
                partition_parameter=self.scenario.partition_parameter,
                seed=42,
                config_dir=self.config_dir,
            )
        elif dataset_name == "FashionMNIST":
            dataset = FashionMNISTDataset(
                num_classes=10,
                partitions_number=self.n_nodes,
                iid=self.scenario.iid,
                partition=self.scenario.partition_selection,
                partition_parameter=self.scenario.partition_parameter,
                seed=42,
                config_dir=self.config_dir,
            )
        elif dataset_name == "EMNIST":
            dataset = EMNISTDataset(
                num_classes=47,
                partitions_number=self.n_nodes,
                iid=self.scenario.iid,
                partition=self.scenario.partition_selection,
                partition_parameter=self.scenario.partition_parameter,
                seed=42,
                config_dir=self.config_dir,
            )
        elif dataset_name == "CIFAR10":
            dataset = CIFAR10Dataset(
                num_classes=10,
                partitions_number=self.n_nodes,
                iid=self.scenario.iid,
                partition=self.scenario.partition_selection,
                partition_parameter=self.scenario.partition_parameter,
                seed=42,
                config_dir=self.config_dir,
            )
        elif dataset_name == "CIFAR100":
            dataset = CIFAR100Dataset(
                num_classes=100,
                partitions_number=self.n_nodes,
                iid=self.scenario.iid,
                partition=self.scenario.partition_selection,
                partition_parameter=self.scenario.partition_parameter,
                seed=42,
                config_dir=self.config_dir,
            )
        else:
            raise ValueError(f"Dataset {dataset_name} not supported")
=======
        dataset = factory_nebuladataset(
            dataset_name,
            num_classes=10,
            partitions_number=self.n_nodes + additional_nodes,
            iid=self.scenario.iid,
            partition=self.scenario.partition_selection,
            partition_parameter=self.scenario.partition_parameter,
            seed=42,
            config_dir=self.config_dir,
        )
>>>>>>> c32ddda7

        logging.info(f"Splitting {dataset_name} dataset...")
        dataset.initialize_dataset()
        logging.info(f"Splitting {dataset_name} dataset... Done")

        if self.scenario.deployment in ["docker", "process", "physical"]:
            if self.use_blockchain:
                self.start_blockchain()
            if self.scenario.deployment == "docker":
                self.start_nodes_docker()
            elif self.scenario.deployment == "physical":
                self.start_nodes_physical()
            elif self.scenario.deployment == "process":
                self.start_nodes_process()
            else:
                raise ValueError(f"Unknown deployment type: {self.scenario.deployment}")
        else:
            logging.info(
                f"Virtualization mode is disabled for scenario '{self.scenario_name}' with {self.n_nodes} nodes. Waiting for nodes to start manually..."
            )

    def create_topology(self, matrix=None):
        import numpy as np

        if self.scenario.topology == "Random":
            # Create network topology using topology manager (random)
            probability = float(self.scenario.random_topology_probability)
            logging.info(
                f"Creating random network topology using erdos_renyi_graph: nodes={self.n_nodes}, probability={probability}"
            )
            topologymanager = TopologyManager(
                scenario_name=self.scenario_name,
                n_nodes=self.n_nodes,
                b_symmetric=True,
                undirected_neighbor_num=3,
            )
            topologymanager.generate_random_topology(probability)
        elif matrix is not None:
            if self.n_nodes > 2:
                topologymanager = TopologyManager(
                    topology=np.array(matrix),
                    scenario_name=self.scenario_name,
                    n_nodes=self.n_nodes,
                    b_symmetric=True,
                    undirected_neighbor_num=self.n_nodes - 1,
                )
            else:
                topologymanager = TopologyManager(
                    topology=np.array(matrix),
                    scenario_name=self.scenario_name,
                    n_nodes=self.n_nodes,
                    b_symmetric=True,
                    undirected_neighbor_num=2,
                )
        elif self.scenario.topology == "Fully":
            # Create a fully connected network
            topologymanager = TopologyManager(
                scenario_name=self.scenario_name,
                n_nodes=self.n_nodes,
                b_symmetric=True,
                undirected_neighbor_num=self.n_nodes - 1,
            )
            topologymanager.generate_topology()
        elif self.scenario.topology == "Ring":
            # Create a partially connected network (ring-structured network)
            topologymanager = TopologyManager(scenario_name=self.scenario_name, n_nodes=self.n_nodes, b_symmetric=True)
            topologymanager.generate_ring_topology(increase_convergence=True)
        elif self.scenario.topology == "Star" and self.scenario.federation == "CFL":
            # Create a centralized network
            topologymanager = TopologyManager(scenario_name=self.scenario_name, n_nodes=self.n_nodes, b_symmetric=True)
            topologymanager.generate_server_topology()
        else:
            raise ValueError(f"Unknown topology type: {self.scenario.topology}")

        # Assign nodes to topology
        nodes_ip_port = []
        self.config.participants.sort(key=lambda x: x["device_args"]["idx"])
        for i, node in enumerate(self.config.participants):
            nodes_ip_port.append((
                node["network_args"]["ip"],
                node["network_args"]["port"],
                "undefined",
            ))

        topologymanager.add_nodes(nodes_ip_port)
        return topologymanager

    def start_blockchain(self):
        BlockchainDeployer(
            config_dir=f"{self.config_dir}/blockchain",
            input_dir="/nebula/nebula/addons/blockchain",
        )
        try:
            logging.info("Blockchain is being deployed")
            subprocess.check_call([
                "docker",
                "compose",
                "-f",
                f"{self.config_dir}/blockchain/blockchain-docker-compose.yml",
                "up",
                "--remove-orphans",
                "--force-recreate",
                "-d",
                "--build",
            ])
        except subprocess.CalledProcessError:
            logging.exception(
                "Docker Compose failed to start Blockchain, please check if Docker Compose is installed (https://docs.docker.com/compose/install/) and Docker Engine is running."
            )
            raise

    def start_nodes_docker(self):
        logging.info("Starting nodes using Docker Compose...")
        logging.info(f"env path: {self.env_path}")

        network_name = f"{os.environ.get('NEBULA_CONTROLLER_NAME')}_{str(self.user).lower()}-nebula-net-scenario"

        # Create the Docker network
        base = DockerUtils.create_docker_network(network_name)

        client = docker.from_env()

        self.config.participants.sort(key=lambda x: x["device_args"]["idx"])
        i = 2
        container_ids = []
        for idx, node in enumerate(self.config.participants):
            image = "nebula-core"
            name = f"{os.environ.get('NEBULA_CONTROLLER_NAME')}_{self.user}-participant{node['device_args']['idx']}"

            if node["device_args"]["accelerator"] == "gpu":
                environment = {"NVIDIA_DISABLE_REQUIRE": True}
                host_config = client.api.create_host_config(
                    binds=[f"{self.root_path}:/nebula", "/var/run/docker.sock:/var/run/docker.sock"],
                    privileged=True,
                    device_requests=[docker.types.DeviceRequest(driver="nvidia", count=-1, capabilities=[["gpu"]])],
                    extra_hosts={"host.docker.internal": "host-gateway"},
                )
            else:
                environment = ""
                host_config = client.api.create_host_config(
                    binds=[f"{self.root_path}:/nebula", "/var/run/docker.sock:/var/run/docker.sock"],
                    privileged=True,
                    device_requests=[],
                    extra_hosts={"host.docker.internal": "host-gateway"},
                )

            volumes = ["/nebula", "/var/run/docker.sock"]

            start_command = "sleep 10" if node["device_args"]["start"] else "sleep 0"
            command = [
                "/bin/bash",
                "-c",
                f"{start_command} && ifconfig && echo '{base}.1 host.docker.internal' >> /etc/hosts && python /nebula/nebula/node.py /nebula/app/config/{self.scenario_name}/participant_{node['device_args']['idx']}.json",
            ]

            if self.use_blockchain:
                networking_config = client.api.create_networking_config({
                    f"{network_name}": client.api.create_endpoint_config(
                        ipv4_address=f"{base}.{i}",
                    ),
                    f"{os.environ.get('NEBULA_CONTROLLER_NAME')}_nebula-net-base": client.api.create_endpoint_config(),
                    "chainnet": client.api.create_endpoint_config(),
                })
            else:
                networking_config = client.api.create_networking_config({
                    f"{network_name}": client.api.create_endpoint_config(
                        ipv4_address=f"{base}.{i}",
                    ),
                    f"{os.environ.get('NEBULA_CONTROLLER_NAME')}_nebula-net-base": client.api.create_endpoint_config(),
                })

            node["tracking_args"]["log_dir"] = "/nebula/app/logs"
            node["tracking_args"]["config_dir"] = f"/nebula/app/config/{self.scenario_name}"
            node["scenario_args"]["controller"] = self.controller
            node["scenario_args"]["deployment"] = self.scenario.deployment
            node["security_args"]["certfile"] = f"/nebula/app/certs/participant_{node['device_args']['idx']}_cert.pem"
            node["security_args"]["keyfile"] = f"/nebula/app/certs/participant_{node['device_args']['idx']}_key.pem"
            node["security_args"]["cafile"] = "/nebula/app/certs/ca_cert.pem"
            node = json.loads(json.dumps(node).replace("192.168.50.", f"{base}."))  # TODO change this

            # Write the config file in config directory
            with open(f"{self.config_dir}/participant_{node['device_args']['idx']}.json", "w") as f:
                json.dump(node, f, indent=4)

            try:
                container_id = client.api.create_container(
                    image=image,
                    name=name,
                    detach=True,
                    volumes=volumes,
                    environment=environment,
                    command=command,
                    host_config=host_config,
                    networking_config=networking_config,
                )
            except Exception as e:
                logging.exception(f"Creating container {name}: {e}")

            try:
                client.api.start(container_id)
                container_ids.append(container_id)
            except Exception as e:
                logging.exception(f"Starting participant {name} error: {e}")
            i += 1

    def start_nodes_process(self):
        logging.info("Starting nodes as processes...")
        logging.info(f"env path: {self.env_path}")

        # Include additional config to the participants
        for idx, node in enumerate(self.config.participants):
            node["tracking_args"]["log_dir"] = os.path.join(self.root_path, "app", "logs")
            node["tracking_args"]["config_dir"] = os.path.join(self.root_path, "app", "config", self.scenario_name)
            node["scenario_args"]["controller"] = self.controller
            node["scenario_args"]["deployment"] = self.scenario.deployment
            node["security_args"]["certfile"] = os.path.join(
                self.root_path,
                "app",
                "certs",
                f"participant_{node['device_args']['idx']}_cert.pem",
            )
            node["security_args"]["keyfile"] = os.path.join(
                self.root_path,
                "app",
                "certs",
                f"participant_{node['device_args']['idx']}_key.pem",
            )
            node["security_args"]["cafile"] = os.path.join(self.root_path, "app", "certs", "ca_cert.pem")

            # Write the config file in config directory
            with open(f"{self.config_dir}/participant_{node['device_args']['idx']}.json", "w") as f:
                json.dump(node, f, indent=4)

        try:
            if self.host_platform == "windows":
                commands = """
                $ParentDir = Split-Path -Parent $PSScriptRoot
                $PID_FILE = "$PSScriptRoot\\current_scenario_pids.txt"
                New-Item -Path $PID_FILE -Force -ItemType File

                """
                sorted_participants = sorted(
                    self.config.participants,
                    key=lambda node: node["device_args"]["idx"],
                    reverse=True,
                )
                for node in sorted_participants:
                    if node["device_args"]["start"]:
                        commands += "Start-Sleep -Seconds 10\n"
                    else:
                        commands += "Start-Sleep -Seconds 2\n"

                    commands += f'Write-Host "Running node {node["device_args"]["idx"]}..."\n'
                    commands += f'$OUT_FILE = "{self.root_path}\\app\\logs\\{self.scenario_name}\\participant_{node["device_args"]["idx"]}.out"\n'
                    commands += f'$ERROR_FILE = "{self.root_path}\\app\\logs\\{self.scenario_name}\\participant_{node["device_args"]["idx"]}.err"\n'

                    # Use Start-Process for executing Python in background and capture PID
                    commands += f"""$process = Start-Process -FilePath "python" -ArgumentList "{self.root_path}\\nebula\\node.py {self.root_path}\\app\\config\\{self.scenario_name}\\participant_{node["device_args"]["idx"]}.json" -PassThru -NoNewWindow -RedirectStandardOutput $OUT_FILE -RedirectStandardError $ERROR_FILE
                Add-Content -Path $PID_FILE -Value $process.Id
                """

                commands += 'Write-Host "All nodes started. PIDs stored in $PID_FILE"\n'

                with open(f"/nebula/app/config/{self.scenario_name}/current_scenario_commands.ps1", "w") as f:
                    f.write(commands)
                os.chmod(f"/nebula/app/config/{self.scenario_name}/current_scenario_commands.ps1", 0o755)
            else:
                commands = '#!/bin/bash\n\nPID_FILE="$(dirname "$0")/current_scenario_pids.txt"\n\n> $PID_FILE\n\n'
                sorted_participants = sorted(
                    self.config.participants,
                    key=lambda node: node["device_args"]["idx"],
                    reverse=True,
                )
                for node in sorted_participants:
                    if node["device_args"]["start"]:
                        commands += "sleep 10\n"
                    else:
                        commands += "sleep 2\n"
                    commands += f'echo "Running node {node["device_args"]["idx"]}..."\n'
                    commands += f"OUT_FILE={self.root_path}/app/logs/{self.scenario_name}/participant_{node['device_args']['idx']}.out\n"
                    commands += f"python {self.root_path}/nebula/node.py {self.root_path}/app/config/{self.scenario_name}/participant_{node['device_args']['idx']}.json > $OUT_FILE 2>&1 &\n"
                    commands += "echo $! >> $PID_FILE\n\n"

                commands += 'echo "All nodes started. PIDs stored in $PID_FILE"\n'

                with open(f"/nebula/app/config/{self.scenario_name}/current_scenario_commands.sh", "w") as f:
                    f.write(commands)
                os.chmod(f"/nebula/app/config/{self.scenario_name}/current_scenario_commands.sh", 0o755)

        except Exception as e:
            raise Exception(f"Error starting nodes as processes: {e}")
        
    def start_nodes_physical(self):
        logging.info("Starting nodes as physical devices...")
        logging.info(f"env path: {self.env_path}")

        for idx, node in enumerate(self.config.participants):
            pass

        logging.info("Physical devices deployment is not implemented publicly. Please use docker or process deployment.")

    @classmethod
    def remove_files_by_scenario(cls, scenario_name):
        try:
            shutil.rmtree(FileUtils.check_path(os.environ["NEBULA_CONFIG_DIR"], scenario_name))
        except FileNotFoundError:
            logging.warning("Files not found, nothing to remove")
        except Exception:
            logging.exception("Unknown error while removing files")
            raise
        try:
            shutil.rmtree(FileUtils.check_path(os.environ["NEBULA_LOGS_DIR"], scenario_name))
        except PermissionError:
            # Avoid error if the user does not have enough permissions to remove the tf.events files
            logging.warning("Not enough permissions to remove the files, moving them to tmp folder")
            os.makedirs(
                FileUtils.check_path(os.environ["NEBULA_ROOT"], os.path.join("app", "tmp", scenario_name)),
                exist_ok=True,
            )
            os.chmod(
                FileUtils.check_path(os.environ["NEBULA_ROOT"], os.path.join("app", "tmp", scenario_name)),
                0o777,
            )
            shutil.move(
                FileUtils.check_path(os.environ["NEBULA_LOGS_DIR"], scenario_name),
                FileUtils.check_path(os.environ["NEBULA_ROOT"], os.path.join("app", "tmp", scenario_name)),
            )
        except FileNotFoundError:
            logging.warning("Files not found, nothing to remove")
        except Exception:
            logging.exception("Unknown error while removing files")

            raise

        try:
            nebula_reputation = os.path.join(
                os.environ["NEBULA_LOGS_DIR"], "..", "..", "nebula", "core", "reputation", scenario_name
            )
            logging.info(f"Removing reputation folder {nebula_reputation}")
            logging.info(f"nebula_reputation: {nebula_reputation}")
            if os.path.exists(nebula_reputation):
                shutil.rmtree(nebula_reputation)
                # logging.info(f"Reputation folder {nebula_reputation} removed successfully")
            else:
                logging.info(f"Reputation folder {nebula_reputation} not found")
        except FileNotFoundError:
            logging.warning("Files not found in reputation folder, nothing to remove")
        except Exception:
            logging.exception("Unknown error while removing files from reputation folder")
            raise

    def scenario_finished(self, timeout_seconds):
        client = docker.from_env()
        all_containers = client.containers.list(all=True)
        containers = [container for container in all_containers if self.scenario_name.lower() in container.name.lower()]

        start_time = datetime.now()
        while True:
            all_containers_finished = True
            for container in containers:
                container.reload()
                if container.status != "exited":
                    all_containers_finished = False
                    break
            if all_containers_finished:
                return True

            current_time = datetime.now()
            elapsed_time = current_time - start_time
            if elapsed_time.total_seconds() >= timeout_seconds:
                for container in containers:
                    container.stop()
                return False

            time.sleep(5)

    @classmethod
    def generate_statistics(cls, path):
        try:
            # Define input directories
            input_event_dirs = sorted(glob.glob(os.path.join(path, "metrics/*")))
            if not input_event_dirs:
                return False
            # Generate statistics
            logging.info(f"Generating statistics for scenario {path}")
            # Where to write reduced TB events
            tb_events_output_dir = os.path.join(path, "metrics", "reduced-data")
            csv_out_path = os.path.join(path, "metrics", "reduced-data-as.csv")
            # Whether to abort or overwrite when csv_out_path already exists
            overwrite = False
            reduce_ops = ("mean", "min", "max", "median", "std", "var")

            # Handle duplicate steps
            handle_dup_steps = "keep-first"
            # Strict steps
            strict_steps = False

            events_dict = tbr.load_tb_events(
                input_event_dirs, handle_dup_steps=handle_dup_steps, strict_steps=strict_steps
            )

            # Number of recorded tags. e.g. would be 3 if you recorded loss, MAE and R^2
            n_scalars = len(events_dict)
            n_steps, n_events = list(events_dict.values())[0].shape

            logging.info(f"Loaded {n_events} TensorBoard runs with {n_scalars} scalars and {n_steps} steps each")
            logging.info(f"Events dict keys: {events_dict.keys()}")

            reduced_events = tbr.reduce_events(events_dict, reduce_ops)

            for op in reduce_ops:
                logging.info(f"Writing '{op}' reduction to '{tb_events_output_dir}-{op}'")

            tbr.write_tb_events(reduced_events, tb_events_output_dir, overwrite)

            logging.info(f"Writing results to '{csv_out_path}'")

            tbr.write_data_file(reduced_events, csv_out_path, overwrite)

            logging.info("Reduction complete")

        except Exception as e:
            logging.exception(f"Error generating statistics: {e}")
            return False<|MERGE_RESOLUTION|>--- conflicted
+++ resolved
@@ -574,7 +574,6 @@
             participant_config["mobility_args"]["round_frequency"] = self.scenario.round_frequency
             participant_config["reporter_args"]["report_status_data_queue"] = self.scenario.report_status_data_queue
             participant_config["mobility_args"]["topology_type"] = self.scenario.topology
-<<<<<<< HEAD
             if self.scenario.with_sa:
                 participant_config["situational_awareness"] = {
                     "strict_topology": self.scenario.strict_topology,
@@ -596,14 +595,6 @@
                     }
                 }
 
-=======
-            participant_config["situational_awareness"]["strict_topology"] = self.scenario.strict_topology
-            participant_config["situational_awareness"]["sa_discovery"]["candidate_selector"] = self.scenario.sad_candidate_selector
-            participant_config["situational_awareness"]["sa_discovery"]["model_handler"] = self.scenario.sad_model_handler
-            participant_config["situational_awareness"]["sa_reasoner"]["arbitatrion_policy"] = self.scenario.sar_arbitration_policy
-            participant_config["situational_awareness"]["sa_reasoner"]["sa_network"]["neighbor_policy"] = self.scenario.sar_neighbor_policy
-            
->>>>>>> c32ddda7
             with open(participant_file, "w") as f:
                 json.dump(participant_config, f, sort_keys=False, indent=2)
 
@@ -804,60 +795,6 @@
         # Splitting dataset
         dataset_name = self.scenario.dataset
         dataset = None
-<<<<<<< HEAD
-        if dataset_name == "MNIST":
-            dataset = MNISTDataset(
-                num_classes=10,
-                partitions_number=self.n_nodes,
-                iid=self.scenario.iid,
-                partition=self.scenario.partition_selection,
-                partition_parameter=self.scenario.partition_parameter,
-                seed=42,
-                config_dir=self.config_dir,
-            )
-        elif dataset_name == "FashionMNIST":
-            dataset = FashionMNISTDataset(
-                num_classes=10,
-                partitions_number=self.n_nodes,
-                iid=self.scenario.iid,
-                partition=self.scenario.partition_selection,
-                partition_parameter=self.scenario.partition_parameter,
-                seed=42,
-                config_dir=self.config_dir,
-            )
-        elif dataset_name == "EMNIST":
-            dataset = EMNISTDataset(
-                num_classes=47,
-                partitions_number=self.n_nodes,
-                iid=self.scenario.iid,
-                partition=self.scenario.partition_selection,
-                partition_parameter=self.scenario.partition_parameter,
-                seed=42,
-                config_dir=self.config_dir,
-            )
-        elif dataset_name == "CIFAR10":
-            dataset = CIFAR10Dataset(
-                num_classes=10,
-                partitions_number=self.n_nodes,
-                iid=self.scenario.iid,
-                partition=self.scenario.partition_selection,
-                partition_parameter=self.scenario.partition_parameter,
-                seed=42,
-                config_dir=self.config_dir,
-            )
-        elif dataset_name == "CIFAR100":
-            dataset = CIFAR100Dataset(
-                num_classes=100,
-                partitions_number=self.n_nodes,
-                iid=self.scenario.iid,
-                partition=self.scenario.partition_selection,
-                partition_parameter=self.scenario.partition_parameter,
-                seed=42,
-                config_dir=self.config_dir,
-            )
-        else:
-            raise ValueError(f"Dataset {dataset_name} not supported")
-=======
         dataset = factory_nebuladataset(
             dataset_name,
             num_classes=10,
@@ -868,7 +805,6 @@
             seed=42,
             config_dir=self.config_dir,
         )
->>>>>>> c32ddda7
 
         logging.info(f"Splitting {dataset_name} dataset...")
         dataset.initialize_dataset()
