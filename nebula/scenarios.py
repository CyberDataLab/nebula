--- conflicted
+++ resolved
@@ -881,15 +881,9 @@
 
                 if result.returncode != 0:
                     raise Exception(f"Error obtaining docker IDs: {result.stderr}")
-<<<<<<< HEAD
 
                 container_ids = result.stdout.strip().split("\n")
 
-=======
-
-                container_ids = result.stdout.strip().split("\n")
-
->>>>>>> a070e478
             except subprocess.CalledProcessError as e:
                 raise Exception("Docker Compose failed to start, please check if Docker Compose is installed " "(https://docs.docker.com/compose/install/) and Docker Engine is running.")
 
@@ -897,7 +891,6 @@
         for idx, node in enumerate(self.config.participants):
             # Assign docker ID to node
             node["device_args"]["docker_id"] = container_ids[idx]
-<<<<<<< HEAD
 
             # Write the config file in config directory
             with open(f"{self.config_dir}/participant_{node['device_args']['idx']}.json", "w") as f:
@@ -915,8 +908,6 @@
             node["security_args"]["certfile"] = os.path.join(self.root_path, "app", "certs", f"participant_{node['device_args']['idx']}_cert.pem")
             node["security_args"]["keyfile"] = os.path.join(self.root_path, "app", "certs", f"participant_{node['device_args']['idx']}_key.pem")
             node["security_args"]["cafile"] = os.path.join(self.root_path, "app", "certs", "ca_cert.pem")
-=======
->>>>>>> a070e478
 
             # Write the config file in config directory
             with open(f"{self.config_dir}/participant_{node['device_args']['idx']}.json", "w") as f:
