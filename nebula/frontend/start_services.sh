#!/bin/bash

# Print commands and their arguments as they are executed (debugging)
set -x

# Print in console debug messages
echo "Starting services..."

# Start Nginx in the foreground in a subshell for the script to proceed
nginx &

# Change directory to where app.py is located
NEBULA_FRONTEND_DIR=/nebula/nebula/frontend
#NEBULA_DATABASES_DIR=/nebula/nebula/frontend/databases
cd $NEBULA_FRONTEND_DIR

# Start Gunicorn
NEBULA_SOCK=nebula.sock

NEBULA_FRONTEND_STATIC_DIR=/nebula/nebula/frontend/static
NEBULA_FRONTEND_TEMPLATES_DIR=/nebula/nebula/frontend/templates
echo "NEBULA_PRODUCTION: $NEBULA_PRODUCTION"
if [ "$NEBULA_PRODUCTION" = "False" ]; then
    echo "Starting Gunicorn in dev mode..."
    uvicorn app:app --uds /tmp/$NEBULA_SOCK --reload --reload-dir $NEBULA_FRONTEND_DIR --reload-exclude '*.db' --reload-exclude '*.db-journal' --log-level debug --proxy-headers --forwarded-allow-ips "*" &
else
    echo "Starting Gunicorn in production mode..."
    uvicorn app:app --uds /tmp/$NEBULA_SOCK --reload --reload-dir $NEBULA_FRONTEND_DIR --reload-exclude '*.db' --reload-exclude '*.db-journal' --log-level info --proxy-headers --forwarded-allow-ips "*" &
fi

if [ "$NEBULA_ADVANCED_ANALYTICS" = "False" ]; then
    echo "Starting Tensorboard analytics"
    tensorboard --host 0.0.0.0 --port 8080 --logdir $NEBULA_LOGS_DIR --window_title "NEBULA Statistics" --reload_interval 30 --max_reload_threads 10 --reload_multifile true &
else
<<<<<<< HEAD
    echo "Starting Aim analytics"
    # --dev flag is used to enable development mode
    # aim server --repo $NEBULA_LOGS_DIR --port 8085 &
    aim init --repo $NEBULA_LOGS_DIR
    aim up --repo $NEBULA_LOGS_DIR --port 8080 --base-path /nebula/statistics &
=======
    echo "Advanced analytics are enabled"
>>>>>>> 60c91ef3
fi

tail -f /dev/null<|MERGE_RESOLUTION|>--- conflicted
+++ resolved
@@ -32,15 +32,7 @@
     echo "Starting Tensorboard analytics"
     tensorboard --host 0.0.0.0 --port 8080 --logdir $NEBULA_LOGS_DIR --window_title "NEBULA Statistics" --reload_interval 30 --max_reload_threads 10 --reload_multifile true &
 else
-<<<<<<< HEAD
-    echo "Starting Aim analytics"
-    # --dev flag is used to enable development mode
-    # aim server --repo $NEBULA_LOGS_DIR --port 8085 &
-    aim init --repo $NEBULA_LOGS_DIR
-    aim up --repo $NEBULA_LOGS_DIR --port 8080 --base-path /nebula/statistics &
-=======
     echo "Advanced analytics are enabled"
->>>>>>> 60c91ef3
 fi
 
 tail -f /dev/null