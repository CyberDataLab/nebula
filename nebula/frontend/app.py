import argparse
import asyncio
import datetime
import io
import json
import logging
import os
import signal
import sys
import time
import zipfile
from urllib.parse import urlencode

import aiohttp
import requests
from dotenv import load_dotenv
from yarl import URL

sys.path.append(os.path.dirname(os.path.abspath(__file__)))
sys.path.append(os.path.join(os.path.dirname(os.path.abspath(__file__)), "..", ".."))


class Settings:
    controller_host: str = os.environ.get("NEBULA_CONTROLLER_HOST")
    controller_port: int = os.environ.get("NEBULA_CONTROLLER_PORT", 5000)
    resources_threshold: float = 0.0
    port: int = os.environ.get("NEBULA_FRONTEND_PORT", 6060)
    production: bool = os.environ.get("NEBULA_PRODUCTION", "False") == "True"
    gpu_available: bool = os.environ.get("NEBULA_GPU_AVAILABLE", "False") == "True"
    advanced_analytics: bool = os.environ.get("NEBULA_ADVANCED_ANALYTICS", "False") == "True"
    host_platform: str = os.environ.get("NEBULA_HOST_PLATFORM", "unix")
    log_dir: str = os.environ.get("NEBULA_LOGS_DIR")
    config_dir: str = os.environ.get("NEBULA_CONFIG_DIR")
    cert_dir: str = os.environ.get("NEBULA_CERTS_DIR")
    root_host_path: str = os.environ.get("NEBULA_ROOT_HOST")
    config_frontend_dir: str = os.environ.get("NEBULA_CONFIG_FRONTEND_DIR", "config")
    env_file: str = os.environ.get("NEBULA_ENV_PATH", ".env")
    statistics_port: int = os.environ.get("NEBULA_STATISTICS_PORT", 8080)
    PERMANENT_SESSION_LIFETIME: datetime.timedelta = datetime.timedelta(minutes=60)
    templates_dir: str = "templates"
    frontend_log: str = os.environ.get("NEBULA_FRONTEND_LOG", "/nebula/app/logs/frontend.log")


settings = Settings()

logging.basicConfig(
    level=logging.INFO,
    format="[%(asctime)s] [%(levelname)s] %(message)s",
    handlers=[
        logging.StreamHandler(),
        logging.FileHandler(settings.frontend_log, mode="w"),
    ],
)

uvicorn_loggers = ["uvicorn", "uvicorn.error", "uvicorn.access"]
for logger_name in uvicorn_loggers:
    logger = logging.getLogger(logger_name)
    logger.propagate = False  # Prevent duplicate logs
    handler = logging.FileHandler(settings.frontend_log, mode="a")
    handler.setFormatter(logging.Formatter("[%(asctime)s] [%(name)s] [%(levelname)s] %(message)s"))
    logger.addHandler(handler)

if os.path.exists(settings.env_file):
    logging.info(f"Loading environment variables from {settings.env_file}")
    load_dotenv(settings.env_file, override=True)

from ansi2html import Ansi2HTMLConverter
from fastapi import (
    BackgroundTasks,
    Depends,
    FastAPI,
    Form,
    HTTPException,
    Request,
    Response,
    WebSocket,
    WebSocketDisconnect,
    status,
)
from fastapi.middleware.cors import CORSMiddleware
from fastapi.responses import (
    FileResponse,
    HTMLResponse,
    JSONResponse,
    PlainTextResponse,
    RedirectResponse,
    StreamingResponse,
)
from fastapi.staticfiles import StaticFiles
from fastapi.templating import Jinja2Templates
from starlette.exceptions import HTTPException as StarletteHTTPException
from starlette.middleware.sessions import SessionMiddleware

from nebula.utils import DockerUtils, FileUtils

logging.info(f"🚀  Starting Nebula Frontend on port {settings.port}")

logging.info(f"NEBULA_PRODUCTION: {settings.production}")

if "SECRET_KEY" not in os.environ:
    logging.info("Generating SECRET_KEY")
    os.environ["SECRET_KEY"] = os.urandom(24).hex()
    logging.info(f"Saving SECRET_KEY to {settings.env_file}")
    with open(settings.env_file, "a") as f:
        f.write(f"SECRET_KEY={os.environ['SECRET_KEY']}\n")
else:
    logging.info("SECRET_KEY already set")

app = FastAPI()
app.add_middleware(
    SessionMiddleware,
    secret_key=os.environ.get("SECRET_KEY"),
    session_cookie=f"session_{os.environ.get('NEBULA_FRONTEND_PORT')}",
)
app.add_middleware(
    CORSMiddleware,
    allow_origins=["*"],
    allow_credentials=True,
    allow_methods=["*"],
    allow_headers=["*"],
)
app.mount("/platform/static", StaticFiles(directory="static"), name="static")


class ConnectionManager:
    def __init__(self):
        self.historic_messages = {}
        self.active_connections: list[WebSocket] = []

    async def connect(self, websocket: WebSocket):
        await websocket.accept()
        self.active_connections.append(websocket)
        message = {
            "type": "control",
            "message": f"Client #{len(self.active_connections)} connected",
        }
        try:
            await self.broadcast(json.dumps(message))
        except:
            pass

    def disconnect(self, websocket: WebSocket):
        if websocket in self.active_connections:
            self.active_connections.remove(websocket)

    def add_message(self, message):
        current_timestamp = datetime.datetime.fromtimestamp(time.time()).strftime("%Y-%m-%d %H:%M:%S")
        self.historic_messages.update({current_timestamp: json.loads(message)})

    async def send_personal_message(self, message: str, websocket: WebSocket):
        try:
            await websocket.send_text(message)
        except RuntimeError:
            # Connection was closed, remove it from active connections
            self.disconnect(websocket)

    async def broadcast(self, message: str):
        self.add_message(message)
        disconnected_websockets = []
        
        for connection in self.active_connections:
            try:
                await connection.send_text(message)
            except RuntimeError:
                # Mark connection for removal
                disconnected_websockets.append(connection)
            except Exception as e:
                logging.error(f"Error broadcasting message: {e}")
                disconnected_websockets.append(connection)
        
        # Remove disconnected websockets
        for websocket in disconnected_websockets:
            self.disconnect(websocket)

    def get_historic(self):
        return self.historic_messages


manager = ConnectionManager()


@app.websocket("/platform/ws/{client_id}")
async def websocket_endpoint(websocket: WebSocket, client_id: int):
    await manager.connect(websocket)
    try:
        while True:
            data = await websocket.receive_text()
            message = {
                "type": "control",
                "message": f"Client #{client_id} says: {data}",
            }
            try:
                await manager.broadcast(json.dumps(message))
            except Exception as e:
                logging.error(f"Error broadcasting message: {e}")
    except WebSocketDisconnect:
        manager.disconnect(websocket)
        try:
            message = {"type": "control", "message": f"Client #{client_id} left the chat"}
            await manager.broadcast(json.dumps(message))
        except Exception as e:
            logging.error(f"Error broadcasting disconnect message: {e}")
    except Exception as e:
        logging.error(f"WebSocket error: {e}")
        manager.disconnect(websocket)


templates = Jinja2Templates(directory=settings.templates_dir)


def datetimeformat(value, format="%B %d, %Y %H:%M"):
    return datetime.datetime.strptime(value, "%Y-%m-%d %H:%M:%S").strftime(format)


def add_global_context(request: Request):
    return {
        "is_production": settings.production,
    }


templates.env.filters["datetimeformat"] = datetimeformat
templates.env.globals.update(add_global_context=add_global_context)


def get_session(request: Request) -> dict:
    return request.session


class UserData:
    def __init__(self):
        self.nodes_registration = {}
        self.scenarios_list = []
        self.scenarios_list_length = 0
        self.scenarios_finished = 0
        self.nodes_finished = []
        self.stop_all_scenarios_event = asyncio.Event()
        self.finish_scenario_event = asyncio.Event()


user_data_store = {}


# Detect CTRL+C from parent process
async def signal_handler(signal, frame):
    logging.info("You pressed Ctrl+C [frontend]!")
    asyncio.get_event_loop().create_task(scenario_set_status_to_finished(all=True))
    sys.exit(0)


signal.signal(signal.SIGINT, signal_handler)


@app.exception_handler(StarletteHTTPException)
async def custom_http_exception_handler(request: Request, exc: StarletteHTTPException):
    context = {"request": request, "session": request.session}
    if exc.status_code == status.HTTP_401_UNAUTHORIZED:
        return templates.TemplateResponse("401.html", context, status_code=exc.status_code)
    elif exc.status_code == status.HTTP_403_FORBIDDEN:
        return templates.TemplateResponse("403.html", context, status_code=exc.status_code)
    elif exc.status_code == status.HTTP_404_NOT_FOUND:
        return templates.TemplateResponse("404.html", context, status_code=exc.status_code)
    elif exc.status_code == status.HTTP_405_METHOD_NOT_ALLOWED:
        return templates.TemplateResponse("405.html", context, status_code=exc.status_code)
    elif exc.status_code == status.HTTP_413_REQUEST_ENTITY_TOO_LARGE:
        return templates.TemplateResponse("413.html", context, status_code=exc.status_code)
    return await request.app.default_exception_handler(request, exc)


async def controller_get(url):
    async with aiohttp.ClientSession() as session:
        async with session.get(url) as response:
            if response.status == 200:
                logging.info(f"[FER] GET request to {url} succeeded")
                return await response.json()
            else:
                raise HTTPException(status_code=response.status, detail="Error fetching data")
            

async def controller_post(url, data=None):
    async with aiohttp.ClientSession() as session:
        async with session.post(url, json=data) as response:
            if response.status == 200:
                return await response.json()
            else:
                logging.info(f"[FER] POST request to {url} data {data} failed with status code {response.status}")
                raise HTTPException(status_code=response.status, detail="Error posting data")
            

async def get_available_gpus():
    url = f"http://{settings.controller_host}:{settings.controller_port}/available_gpus"
    return await controller_get(url)


async def get_least_memory_gpu():
    url = f"http://{settings.controller_host}:{settings.controller_port}/least_memory_gpu"
    return await controller_get(url)


async def get_scenarios(user, role):
    url = f"http://{settings.controller_host}:{settings.controller_port}/scenarios/{user}/{role}"
    return await controller_get(url)


async def scenario_update_record(scenario_name, start_time, end_time, scenario, status, role, username):
    url = f"http://{settings.controller_host}:{settings.controller_port}/scenarios/update"
    data = {"scenario_name": scenario_name, "start_time": start_time, "end_time": end_time, "scenario": scenario, "status": status, "role": role, "username": username}
    await controller_post(url, data)


async def scenario_set_status_to_finished(scenario_name, all=False):
    url = f"http://{settings.controller_host}:{settings.controller_port}/scenarios/set_status_to_finished"
    data = {"scenario_name": scenario_name, "all": all}
    await controller_post(url, data)


async def remove_scenario_by_name(scenario_name):
    url = f"http://{settings.controller_host}:{settings.controller_port}/scenarios/remove"
    data = {"scenario_name": scenario_name}
    await controller_post(url, data)


async def check_scenario_with_role(session, scenario_name):
    url = (
                f"http://{settings.controller_host}:{settings.controller_port}"
                f"/scenarios/check?role={session['role']}&scenario_name={scenario_name}"
            )
    check_data = await controller_get(url)
    return check_data.get("allowed", False)
            
            
async def get_scenario_by_name(scenario_name):
    url = f"http://{settings.controller_host}:{settings.controller_port}/scenarios/{scenario_name}"
    return await controller_get(url)


async def get_running_scenarios(get_all=False):
    url = f"http://{settings.controller_host}:{settings.controller_port}/scenarios/running?get_all={get_all}"
    return await controller_get(url)


async def list_nodes_by_scenario_name(scenario_name):
    url = f"http://{settings.controller_host}:{settings.controller_port}/nodes/{scenario_name}"
    return await controller_get(url)


async def update_node_record(uid, idx, ip, port, role, neighbors, latitude, longitude, timestamp, federation, round_number, scenario_name, run_hash):
    url = f"http://{settings.controller_host}:{settings.controller_port}/nodes/update"
    data = {
        "node_uid": uid,
        "node_idx": idx,
        "node_ip": ip,
        "node_port": port,
        "node_role": role,
        "node_neighbors": neighbors,
        "node_latitude": latitude,
        "node_longitude": longitude,
        "node_timestamp": timestamp,
        "node_federation": federation,
        "node_round": round_number,
        "node_scenario_name": scenario_name,
        "node_run_hash": run_hash,
    }
    await controller_post(url, data)


async def remove_nodes_by_scenario_name(scenario_name):
    url = f"http://{settings.controller_host}:{settings.controller_port}/nodes/remove"
    data = {"scenario_name": scenario_name}
    await controller_post(url, data)


async def get_notes(scenario_name):
    url = f"http://{settings.controller_host}:{settings.controller_port}/notes/{scenario_name}"
    return await controller_get(url)


async def save_notes(scenario_name, notes):
    url = f"http://{settings.controller_host}:{settings.controller_port}/notes/save"
    data = {"scenario_name": scenario_name, "notes": notes}
    await controller_post(url, data)


async def remove_note(scenario_name):
    url = f"http://{settings.controller_host}:{settings.controller_port}/notes/remove"
    data = {"scenario_name": scenario_name}
    await controller_post(url, data)


async def list_users(allinfo=True):
    """
    Retrieves the list of users by calling the controller endpoint.
    
    Parameters:
    - all_info (bool): If True, retrieves detailed information for each user.
    
    Returns:
    - A list of users, as provided by the controller.
    """
    url = f"http://{settings.controller_host}:{settings.controller_port}/user/list?all_info={allinfo}"
    data = await controller_get(url)
    user_list = data["users"]

    return user_list


async def get_user_by_scenario_name(scenario_name):
    url = f"http://{settings.controller_host}:{settings.controller_port}/user/{scenario_name}"
    return await controller_get(url)


async def add_user(user, password, role):
    url = f"http://{settings.controller_host}:{settings.controller_port}/user/add"
    data = {"user": user, "password": password, "role": role}
    await controller_post(url, data)


async def update_user(user, password, role):
    url = f"http://{settings.controller_host}:{settings.controller_port}/user/update"
    data = {"user": user, "password": password, "role": role}
    await controller_post(url, data)


async def delete_user(user):
    url = f"http://{settings.controller_host}:{settings.controller_port}/user/delete"
    data = {"user": user}
    await controller_post(url, data)


async def verify_user(user, password):
    url = f"http://{settings.controller_host}:{settings.controller_port}/user/verify"
    data = {"user": user, "password": password}
    return await controller_post(url, data)


@app.get("/", response_class=HTMLResponse)
async def index():
    return RedirectResponse(url="/platform")


@app.get("/platform", response_class=HTMLResponse)
@app.get("/platform/", response_class=HTMLResponse)
async def nebula_home(request: Request):
    alerts = []
    return templates.TemplateResponse("index.html", {"request": request, "alerts": alerts})


@app.get("/platform/historic")
async def nebula_ws_historic(session: dict = Depends(get_session)):
    if session.get("role") == "admin":
        historic = manager.get_historic()
        if historic:
            pretty_historic = historic
            return JSONResponse(content=pretty_historic)
        else:
            return JSONResponse({"status": "error", "message": "Historic not found"})


@app.get("/platform/dashboard/{scenario_name}/private", response_class=HTMLResponse)
async def nebula_dashboard_private(request: Request, scenario_name: str, session: dict = Depends(get_session)):
    if "user" in session:
        return templates.TemplateResponse("private.html", {"request": request, "scenario_name": scenario_name})
    else:
        raise HTTPException(status_code=status.HTTP_401_UNAUTHORIZED)


@app.get("/platform/admin", response_class=HTMLResponse)
async def nebula_admin(request: Request, session: dict = Depends(get_session)):
    if session.get("role") == "admin":
        user_list = await list_users()
        
        user_table = zip(
            range(1, len(user_list) + 1),
            [user["user"] for user in user_list],
            [user["role"] for user in user_list],
            strict=False,
        )
        return templates.TemplateResponse("admin.html", {"request": request, "users": user_table})
    else:
        raise HTTPException(status_code=status.HTTP_401_UNAUTHORIZED)


@app.post("/platform/dashboard/{scenario_name}/save_note")
async def save_note_for_scenario(scenario_name: str, request: Request, session: dict = Depends(get_session)):
    if "user" in session:
        data = await request.json()
        notes = data["notes"]
        try:
            await save_notes(scenario_name, notes)
            return JSONResponse({"status": "success"})
        except Exception as e:
            logging.exception(e)
            return JSONResponse(
                {"status": "error", "message": "Could not save the notes"},
                status_code=500,
            )
    else:
        return JSONResponse({"status": "error", "message": "User not logged in"}, status_code=401)


@app.get("/platform/dashboard/{scenario_name}/notes")
async def get_notes_for_scenario(scenario_name: str):
    notes_record = await get_notes(scenario_name)
    if notes_record:
        notes_data = dict(zip(notes_record.keys(), notes_record, strict=False))
        return JSONResponse({"status": "success", "notes": notes_data["scenario_notes"]})
    else:
        return JSONResponse({"status": "error", "message": "Notes not found for the specified scenario"})


@app.get("/platform/dashboard/{scenario_name}/config")
async def get_config_for_scenario(scenario_name: str):
    json_path = os.path.join(os.environ.get("NEBULA_CONFIG_DIR"), scenario_name, "scenario.json")

    try:
        with open(json_path) as file:
            scenarios_data = json.load(file)

        if scenarios_data:
            return JSONResponse({"status": "success", "config": scenarios_data})
        else:
            return JSONResponse({"status": "error", "message": "Configuration not found for the specified scenario"})

    except FileNotFoundError:
        return JSONResponse({"status": "error", "message": "scenario.json file not found"})
    except json.JSONDecodeError:
        return JSONResponse({"status": "error", "message": "Error decoding JSON file"})


@app.post("/platform/login")
async def nebula_login(
    request: Request,
    session: dict = Depends(get_session),
    user: str = Form(...),
    password: str = Form(...),
):
    data = await verify_user(user, password)
    session["user"] = data.get("user")
    session["role"] = data.get("role")
    return JSONResponse({"message": "Login successful"}, status_code=200)


@app.get("/platform/logout")
async def nebula_logout(request: Request, session: dict = Depends(get_session)):
    session.pop("user", None)
    return RedirectResponse(url="/platform")


@app.get("/platform/user/delete/{user}/")
async def nebula_delete_user(user: str, request: Request, session: dict = Depends(get_session)):
    if session.get("role") == "admin":
        if user == "ADMIN":  # ADMIN account can't be deleted.
            raise HTTPException(status_code=status.HTTP_403_FORBIDDEN)
        if user == session["user"]:  # Current user can't delete himself.
            raise HTTPException(status_code=status.HTTP_403_FORBIDDEN)

        await delete_user(user)
        return RedirectResponse(url="/platform/admin")


@app.post("/platform/user/add")
async def nebula_add_user(
    request: Request,
    session: dict = Depends(get_session),
    user: str = Form(...),
    password: str = Form(...),
    role: str = Form(...),
):
    # Only admin users can add new users.
    if session.get("role") != "admin":
        raise HTTPException(status_code=status.HTTP_401_UNAUTHORIZED)
    
    # Basic validation on the user value before calling the controller.
    user_list = await list_users()
    
    if user.upper() in user_list or " " in user or "'" in user or '"' in user:
        return RedirectResponse(url="/platform/admin", status_code=status.HTTP_303_SEE_OTHER)
    
    # Call the controller's endpoint to add the user. 
    await add_user(user, password, role)
    return RedirectResponse(url="/platform/admin", status_code=status.HTTP_303_SEE_OTHER)


@app.post("/platform/user/update")
async def nebula_update_user(
    request: Request,
    session: dict = Depends(get_session),
    user: str = Form(...),
    password: str = Form(...),
    role: str = Form(...),
):
    if "user" not in session or session["role"] != "admin":
        return RedirectResponse(url="/platform", status_code=status.HTTP_302_FOUND)
      
    await update_user(user, password, role)
    return RedirectResponse(url="/platform/admin", status_code=status.HTTP_302_FOUND)


@app.get("/platform/api/dashboard/runningscenario", response_class=JSONResponse)
<<<<<<< HEAD
async def nebula_dashboard_runningscenario(session: dict = Depends(get_session)):
    if session.get("role") == "admin":
        scenario_running = get_running_scenario()
    elif "user" in session:
        scenario_running = get_running_scenario(session["user"])
=======
async def nebula_dashboard_runningscenario():
    scenario_running = await get_running_scenarios()
>>>>>>> 8cac0b2a
    if scenario_running:
        scenario_running_as_dict = dict(scenario_running)
        scenario_running_as_dict["scenario_status"] = "running"
        return JSONResponse(scenario_running_as_dict)
    else:
        return JSONResponse({"scenario_status": "not running"})


async def get_host_resources():
    url = f"http://{settings.controller_host}:{settings.controller_port}/resources"
    async with aiohttp.ClientSession() as session, session.get(url) as response:
        if response.status == 200:
            try:
                return await response.json()
            except Exception as e:
                return {"error": f"Failed to parse JSON: {e}"}
        else:
            return None


async def check_enough_resources():
    resources = await get_host_resources()

    mem_percent = resources.get("memory_percent")

    if settings.resources_threshold == 0.0:
        return True

    if mem_percent >= settings.resources_threshold:
        return False

    return True


async def wait_for_enough_ram():
    resources = await get_host_resources()
    initial_ram = resources.get("memory_percent")

    desired_ram = initial_ram * 0.8

    while True:
        resources = await get_host_resources()
        actual_ram = resources.get("memory_percent")

        if actual_ram <= desired_ram:
            break

        await asyncio.sleep(1)


async def monitor_resources():
    while True:
        enough_resources = await check_enough_resources()
        if not enough_resources:
            running_scenarios = await get_running_scenarios(get_all=True)
            if running_scenarios:
                last_running_scenario = running_scenarios.pop()
                running_scenario_as_dict = dict(last_running_scenario)
                scenario_name = running_scenario_as_dict["name"]
                user = running_scenario_as_dict["username"]
                # Send message of the scenario that has been stopped
                scenario_exceed_resources = {
                    "type": "exceed_resources",
                    "user": user,
                }
                try:
                    await manager.broadcast(json.dumps(scenario_exceed_resources))
                except Exception:
                    pass
                stop_scenario(scenario_name, user)
                user_data = user_data_store[user]
                user_data.scenarios_list_length -= 1
                await wait_for_enough_ram()
                user_data.finish_scenario_event.set()

        await asyncio.sleep(20)


try:
    asyncio.create_task(monitor_resources())
except Exception as e:
    logging.exception(f"Error creating monitoring background_task {e}")


@app.get("/platform/api/dashboard", response_class=JSONResponse)
@app.get("/platform/dashboard", response_class=HTMLResponse)
async def nebula_dashboard(request: Request, session: dict = Depends(get_session)):
    if "user" in session:
<<<<<<< HEAD
        scenarios = get_all_scenarios_and_check_completed(
            username=session["user"], role=session["role"]
        )  # Get all scenarios after checking if they are completed
        if session.get("role") == "admin":
            scenario_running = get_running_scenario()
        else:
            scenario_running = get_running_scenario(username=session["user"])
=======
        response = await get_scenarios(session["user"], session["role"])
        scenarios = response.get("scenarios")
        scenario_running = response.get("scenario_running")
>>>>>>> 8cac0b2a

        if session["user"] not in user_data_store:
            user_data_store[session["user"]] = UserData()

        user_data = user_data_store[session["user"]]
    else:
        scenarios = None
        scenario_running = None

    bool_completed = False
    if scenario_running:
        bool_completed = scenario_running["status"] == "completed"
    if scenarios:
        if request.url.path == "/platform/dashboard":
            return templates.TemplateResponse(
                "dashboard.html",
                {
                    "request": request,
                    "scenarios": scenarios,
                    "scenarios_list_length": user_data.scenarios_list_length,
                    "scenarios_finished": user_data.scenarios_finished,
                    "scenario_running": scenario_running,
                    "scenario_completed": bool_completed,
                    "user_logged_in": session.get("user"),
                    "user_role": session.get("role"),
                    "user_data_store": user_data_store,
                },
            )
        elif request.url.path == "/platform/api/dashboard":
            scenarios_as_dict = [dict(row) for row in scenarios]
            return JSONResponse(scenarios_as_dict)
        else:
            raise HTTPException(status_code=status.HTTP_401_UNAUTHORIZED)
    else:
        if request.url.path == "/platform/dashboard":
            return templates.TemplateResponse(
                "dashboard.html",
                {
                    "request": request,
                    "user_logged_in": session.get("user"),
                },
            )
        elif request.url.path == "/platform/api/dashboard":
            return JSONResponse({"scenarios_status": "not found in database"})
        else:
            raise HTTPException(status_code=status.HTTP_401_UNAUTHORIZED)


@app.get("/platform/api/dashboard/{scenario_name}/monitor", response_class=JSONResponse)
@app.get("/platform/dashboard/{scenario_name}/monitor", response_class=HTMLResponse)
async def nebula_dashboard_monitor(scenario_name: str, request: Request, session: dict = Depends(get_session)):
    scenario = await get_scenario_by_name(scenario_name)
    if scenario:
        nodes_list = await list_nodes_by_scenario_name(scenario_name)
        logging.info("[FER] nodes_list: %s", nodes_list)
        if nodes_list:
            formatted_nodes = []
            for node in nodes_list:
                # Calculate initial status based on timestamp
                timestamp = datetime.datetime.strptime(node[8], "%Y-%m-%d %H:%M:%S.%f")
                is_online = (datetime.datetime.now() - timestamp) <= datetime.timedelta(seconds=25)
                
                formatted_nodes.append({
                    "uid": node[0],
                    "idx": node[1],
                    "ip": node[2],
                    "port": node[3],
                    "role": node[4],
                    "neighbors": node[5],
                    "latitude": node[6],
                    "longitude": node[7],
                    "timestamp": node[8],
                    "federation": node[9],
                    "round": str(node[10]),
                    "scenario_name": node[11],
                    "hash": node[12],
                    "malicious": node[13],
                    "status": is_online
                })

            # For HTML response, return the template with basic data
            if request.url.path == f"/platform/dashboard/{scenario_name}/monitor":
                return templates.TemplateResponse(
                    "monitor.html",
                    {
                        "request": request,
                        "scenario_name": scenario_name,
                        "scenario": scenario,
                        "nodes": [list(node.values()) for node in formatted_nodes],
                        "user_logged_in": session.get("user"),
                    },
                )
            # For API response, return the formatted node data
            elif request.url.path == f"/platform/api/dashboard/{scenario_name}/monitor":
                return JSONResponse({
                    "scenario_status": scenario[5],
                    "nodes": formatted_nodes,
                    "scenario_name": scenario[0],
                    "title": scenario[3],
                    "description": scenario[4],
                })
            else:
                raise HTTPException(status_code=status.HTTP_401_UNAUTHORIZED)
        else:
            # No nodes found
            if request.url.path == f"/platform/dashboard/{scenario_name}/monitor":
                return templates.TemplateResponse(
                    "monitor.html",
                    {
                        "request": request,
                        "scenario_name": scenario_name,
                        "scenario": scenario,
                        "nodes": [],
                        "user_logged_in": session.get("user"),
                    },
                )
            elif request.url.path == f"/platform/api/dashboard/{scenario_name}/monitor":
                return JSONResponse({
                    "scenario_status": scenario[5],
                    "nodes": [],
                    "scenario_name": scenario[0],
                    "title": scenario[3],
                    "description": scenario[4],
                })
            else:
                raise HTTPException(status_code=status.HTTP_401_UNAUTHORIZED)
    else:
        # Scenario not found
        if request.url.path == f"/platform/dashboard/{scenario_name}/monitor":
            return templates.TemplateResponse(
                "monitor.html",
                {
                    "request": request,
                    "scenario_name": scenario_name,
                    "scenario": None,
                    "nodes": [],
                    "user_logged_in": session.get("user"),
                },
            )
        elif request.url.path == f"/platform/api/dashboard/{scenario_name}/monitor":
            return JSONResponse({"scenario_status": "not exists"})
        else:
            raise HTTPException(status_code=status.HTTP_401_UNAUTHORIZED)


def update_topology(scenario_name, nodes_list, nodes_config):
    import numpy as np

    nodes = []
    for node in nodes_list:
        nodes.append(node[2] + ":" + str(node[3]))
    matrix = np.zeros((len(nodes), len(nodes)))
    for node in nodes_list:
        for neighbour in node[5].split(" "):
            if neighbour != "" and neighbour in nodes:
                matrix[
                    nodes.index(node[2] + ":" + str(node[3])),
                    nodes.index(neighbour),
                ] = 1
    from nebula.addons.topologymanager import TopologyManager

    tm = TopologyManager(n_nodes=len(nodes_list), topology=matrix, scenario_name=scenario_name)
    tm.update_nodes(nodes_config)
    try:
        tm.draw_graph(path=os.path.join(settings.config_dir, scenario_name, "topology.png"))
    except FileNotFoundError:
        logging.exception("Topology.png not found in config dir")


@app.post("/platform/dashboard/{scenario_name}/node/update")
async def nebula_update_node(scenario_name: str, request: Request):
    if request.method == "POST":
        if request.headers.get("content-type") == "application/json":
            config = await request.json()
            timestamp = datetime.datetime.now()
            # Update the node in database
<<<<<<< HEAD
            await update_node_record(
                str(config["device_args"]["uid"]),
                str(config["device_args"]["idx"]),
                str(config["network_args"]["ip"]),
                str(config["network_args"]["port"]),
                str(config["device_args"]["role"]),
                str(config["network_args"]["neighbors"]),
                str(config["mobility_args"]["latitude"]),
                str(config["mobility_args"]["longitude"]),
                str(timestamp),
                str(config["scenario_args"]["federation"]),
                str(config["federation_args"]["round"]),
                str(config["scenario_args"]["name"]),
                str(config["tracking_args"]["run_hash"]),
                str(config["device_args"]["malicious"]),
            )
=======
            try:
                await update_node_record(
                    str(config["device_args"]["uid"]),
                    str(config["device_args"]["idx"]),
                    str(config["network_args"]["ip"]),
                    str(config["network_args"]["port"]),
                    str(config["device_args"]["role"]),
                    str(config["network_args"]["neighbors"]),
                    str(config["mobility_args"]["latitude"]),
                    str(config["mobility_args"]["longitude"]),
                    str(timestamp),
                    str(config["scenario_args"]["federation"]),
                    str(config["federation_args"]["round"]),
                    str(config["scenario_args"]["name"]),
                    str(config["tracking_args"]["run_hash"]),
                )
            except Exception as e:
                logging.info("[FER] Error updating node record")
>>>>>>> 8cac0b2a

            neighbors_distance = config["mobility_args"]["neighbors_distance"]

            node_update = {
                "type": "node_update",
                "scenario_name": scenario_name,
                "uid": config["device_args"]["uid"],
                "idx": config["device_args"]["idx"],
                "ip": config["network_args"]["ip"],
                "port": str(config["network_args"]["port"]),
                "role": config["device_args"]["role"],
                "malicious": config["device_args"]["malicious"],
                "neighbors": config["network_args"]["neighbors"],
                "latitude": config["mobility_args"]["latitude"],
                "longitude": config["mobility_args"]["longitude"],
                "timestamp": str(timestamp),
                "federation": config["scenario_args"]["federation"],
                "round": config["federation_args"]["round"],
                "name": config["scenario_args"]["name"],
                "status": True,
                "neighbors_distance": neighbors_distance,
                "malicious": str(config["device_args"]["malicious"])
            }

            try:
                await manager.broadcast(json.dumps(node_update))
            except Exception:
                pass

            return JSONResponse({"message": "Node updated", "status": "success"}, status_code=200)
        else:
            raise HTTPException(status_code=status.HTTP_400_BAD_REQUEST)


@app.post("/platform/dashboard/{scenario_name}/node/register")
async def nebula_register_node(scenario_name: str, request: Request, session: dict = Depends(get_session)):
    user_data = user_data_store[session["user"]]

    if request.headers.get("content-type") == "application/json":
        data = await request.json()
        node = data["node"]
        logging.info(f"Registering node {node} for scenario {scenario_name}")
        async with user_data.nodes_registration[scenario_name]["condition"]:
            user_data.nodes_registration[scenario_name]["nodes"].add(node)
            logging.info(f"Node {node} registered")
            if (
                len(user_data.nodes_registration[scenario_name]["nodes"])
                == user_data.nodes_registration[scenario_name]["n_nodes"]
            ):
                user_data.nodes_registration[scenario_name]["condition"].notify_all()
                logging.info("All nodes registered")

        return JSONResponse({"message": "Node registered", "status": "success"}, status_code=200)
    else:
        raise HTTPException(status_code=status.HTTP_400_BAD_REQUEST)


@app.get("/platform/dashboard/scenarios/node/list")
async def nebula_list_all_scenarios(session: dict = Depends(get_session)):
    user_data = user_data_store[session["user"]]

    if "user" not in session or session["role"] not in ["admin", "user"]:
        raise HTTPException(status_code=status.HTTP_401_UNAUTHORIZED, detail="Unauthorized")

    scenarios = {}
    for scenario_name, scenario_info in user_data.nodes_registration.items():
        scenarios[scenario_name] = list(scenario_info["nodes"])

    if not scenarios:
        return JSONResponse({"message": "No scenarios found", "status": "error"}, status_code=404)

    return JSONResponse({"scenarios": scenarios, "status": "success"}, status_code=200)


@app.get("/platform/dashboard/scenarios/node/erase")
async def nebula_erase_all_nodes(session: dict = Depends(get_session)):
    user_data = user_data_store[session["user"]]

    if "user" not in session or session["role"] not in ["admin", "user"]:
        raise HTTPException(status_code=status.HTTP_401_UNAUTHORIZED, detail="Unauthorized")

    user_data.nodes_registration.clear()
    return JSONResponse({"message": "All nodes erased", "status": "success"}, status_code=200)


@app.get("/platform/dashboard/{scenario_name}/node/wait")
async def nebula_wait_nodes(scenario_name: str, session: dict = Depends(get_session)):
    user_data = user_data_store[session["user"]]

    if scenario_name not in user_data.nodes_registration:
        return JSONResponse({"message": "Scenario not found", "status": "error"}, status_code=404)

    async with user_data.nodes_registration[scenario_name]["condition"]:
        while (
            len(user_data.nodes_registration[scenario_name]["nodes"])
            < user_data.nodes_registration[scenario_name]["n_nodes"]
        ):
            await user_data.nodes_registration[scenario_name]["condition"].wait()
        return JSONResponse({"message": "All nodes registered", "status": "success"}, status_code=200)


@app.get("/platform/dashboard/{scenario_name}/node/{id}/infolog")
async def nebula_monitor_log(scenario_name: str, id: str):
    logs = FileUtils.check_path(settings.log_dir, os.path.join(scenario_name, f"participant_{id}.log"))
    if os.path.exists(logs):
        return FileResponse(logs, media_type="text/plain", filename=f"participant_{id}.log")
    else:
        raise HTTPException(status_code=404, detail="Log file not found")


@app.get("/platform/dashboard/{scenario_name}/node/{id}/infolog/{number}", response_class=PlainTextResponse,)
async def nebula_monitor_log_x(scenario_name: str, id: str, number: int):
    logs = FileUtils.check_path(settings.log_dir, os.path.join(scenario_name, f"participant_{id}.log"))
    if os.path.exists(logs):
        with open(logs) as f:
            lines = f.readlines()[-number:]
            lines = "".join(lines)
            converter = Ansi2HTMLConverter()
            html_text = converter.convert(lines, full=False)
            return Response(content=html_text, media_type="text/plain")
    else:
        return Response(content="No logs available", media_type="text/plain")


@app.get("/platform/dashboard/{scenario_name}/node/{id}/debuglog")
async def nebula_monitor_log_debug(scenario_name: str, id: str):
    logs = FileUtils.check_path(settings.log_dir, os.path.join(scenario_name, f"participant_{id}_debug.log"))
    if os.path.exists(logs):
        return FileResponse(logs, media_type="text/plain", filename=f"participant_{id}_debug.log")
    else:
        raise HTTPException(status_code=404, detail="Log file not found")


@app.get("/platform/dashboard/{scenario_name}/node/{id}/errorlog")
async def nebula_monitor_log_error(scenario_name: str, id: str):
    logs = FileUtils.check_path(settings.log_dir, os.path.join(scenario_name, f"participant_{id}_error.log"))
    if os.path.exists(logs):
        return FileResponse(logs, media_type="text/plain", filename=f"participant_{id}_error.log")
    else:
        raise HTTPException(status_code=404, detail="Log file not found")


@app.get("/platform/dashboard/{scenario_name}/topology/image/")
async def nebula_monitor_image(scenario_name: str):
    topology_image = FileUtils.check_path(settings.config_dir, os.path.join(scenario_name, "topology.png"))
    if os.path.exists(topology_image):
        return FileResponse(topology_image, media_type="image/png", filename=f"{scenario_name}_topology.png")
    else:
        raise HTTPException(status_code=404, detail="Topology image not found")


async def stop_scenario(scenario_name, user):
    from nebula.scenarios import ScenarioManagement

    ScenarioManagement.stop_participants(scenario_name)
    DockerUtils.remove_containers_by_prefix(f"{os.environ.get('NEBULA_CONTROLLER_NAME')}_{user}-participant")
    DockerUtils.remove_docker_network(
        f"{(os.environ.get('NEBULA_CONTROLLER_NAME'))}_{str(user).lower()}-nebula-net-scenario"
    )
    ScenarioManagement.stop_blockchain()
    await scenario_set_status_to_finished(scenario_name)
    # Generate statistics for the scenario
    path = FileUtils.check_path(settings.log_dir, scenario_name)
    ScenarioManagement.generate_statistics(path)


# def stop_all_scenarios():
#     from nebula.scenarios import ScenarioManagement

#     ScenarioManagement.stop_participants()
#     ScenarioManagement.stop_blockchain()
#     scenario_set_all_status_to_finished()


@app.get("/platform/dashboard/{scenario_name}/stop/{stop_all}")
async def nebula_stop_scenario(
    scenario_name: str,
    stop_all: bool,
    request: Request,
    session: dict = Depends(get_session),
):
    if "user" in session:
        user = await get_user_by_scenario_name(scenario_name)
        user_data = user_data_store[user]

        if session["role"] == "demo":
            raise HTTPException(status_code=status.HTTP_401_UNAUTHORIZED)
        # elif session["role"] == "user":
        #     if not check_scenario_with_role(session["role"], scenario_name):
        #         raise HTTPException(status_code=status.HTTP_401_UNAUTHORIZED)
        if stop_all:
            user_data.stop_all_scenarios_event.set()
            user_data.scenarios_list_length = 0
            user_data.scenarios_finished = 0
            await stop_scenario(scenario_name, user)
        else:
            user_data.finish_scenario_event.set()
            user_data.scenarios_list_length -= 1
            await stop_scenario(scenario_name, user)
        return RedirectResponse(url="/platform/dashboard")
    else:
        raise HTTPException(status_code=status.HTTP_401_UNAUTHORIZED)


async def remove_scenario(scenario_name=None, user=None):
    from nebula.scenarios import ScenarioManagement
    logging.info(f"[FER] remove_scenario {scenario_name} {user}")

    user_data = user_data_store[user]

    logging.info("[FER] user_data")

    if settings.advanced_analytics:
        logging.info("Advanced analytics enabled")
    # Remove registered nodes and conditions
    user_data.nodes_registration.pop(scenario_name, None)
    logging.info("[FER] user_data_nodes_pop")
    await remove_nodes_by_scenario_name(scenario_name)
    logging.info("[FER] remove_nodes_by_scenario_name")
    await remove_scenario_by_name(scenario_name)
    logging.info("[FER] remove_scenario_by__name")
    await remove_note(scenario_name)
    logging.info("[FER] remove_note")
    ScenarioManagement.remove_files_by_scenario(scenario_name)
    logging.info("[FER] remove files")


@app.get("/platform/dashboard/{scenario_name}/relaunch")
async def nebula_relaunch_scenario(
    scenario_name: str, background_tasks: BackgroundTasks, session: dict = Depends(get_session)
):
    user_data = user_data_store[session["user"]]

    if "user" in session:
        if session["role"] == "demo":
            raise HTTPException(status_code=status.HTTP_401_UNAUTHORIZED)
        elif session["role"] == "user":
            if not await check_scenario_with_role(session["role"], scenario_name):
                raise HTTPException(status_code=status.HTTP_401_UNAUTHORIZED)

        scenario_path = FileUtils.check_path(settings.config_dir, os.path.join(scenario_name, "scenario.json"))
        with open(scenario_path) as scenario_file:
            scenario = json.load(scenario_file)

        user_data.scenarios_list_length = user_data.scenarios_list_length + 1

        if user_data.scenarios_list_length == 1:
            user_data.scenarios_finished = 0
            user_data.scenarios_list.clear()
            user_data.scenarios_list.append(scenario)
            background_tasks.add_task(run_scenarios, session["role"], session["user"])
        else:
            user_data.scenarios_list.append(scenario)

        return RedirectResponse(url="/platform/dashboard", status_code=303)
    else:
        raise HTTPException(status_code=status.HTTP_401_UNAUTHORIZED)


@app.get("/platform/dashboard/{scenario_name}/remove")
async def nebula_remove_scenario(scenario_name: str, session: dict = Depends(get_session)):
    if "user" in session:
        if session["role"] == "demo":
            raise HTTPException(status_code=status.HTTP_401_UNAUTHORIZED)
        elif session["role"] == "user":
            if not await check_scenario_with_role(session["role"], scenario_name):
                raise HTTPException(status_code=status.HTTP_401_UNAUTHORIZED)
        await remove_scenario(scenario_name, session["user"])
        return RedirectResponse(url="/platform/dashboard")
    else:
        raise HTTPException(status_code=status.HTTP_401_UNAUTHORIZED)


if settings.advanced_analytics:
    logging.info("Advanced analytics enabled")
else:
    logging.info("Advanced analytics disabled")

    # TENSORBOARD START

    @app.get("/platform/dashboard/statistics/", response_class=HTMLResponse)
    @app.get("/platform/dashboard/{scenario_name}/statistics/", response_class=HTMLResponse)
    async def nebula_dashboard_statistics(request: Request, scenario_name: str = None):
        statistics_url = "/platform/statistics/"
        if scenario_name is not None:
            statistics_url += f"?smoothing=0&runFilter={scenario_name}"

        return templates.TemplateResponse("statistics.html", {"request": request, "statistics_url": statistics_url})

    @app.api_route("/platform/statistics/", methods=["GET", "POST"])
    @app.api_route("/platform/statistics/{path:path}", methods=["GET", "POST"])
    async def statistics_proxy(request: Request, path: str = None, session: dict = Depends(get_session)):
        if "user" in session:
            query_string = urlencode(request.query_params)

            url = "http://localhost:8080"
            tensorboard_url = f"{url}{('/' + path) if path else ''}" + ("?" + query_string if query_string else "")

            headers = {key: value for key, value in request.headers.items() if key.lower() != "host"}

            response = requests.request(
                method=request.method,
                url=tensorboard_url,
                headers=headers,
                data=await request.body(),
                cookies=request.cookies,
                allow_redirects=False,
            )

            excluded_headers = [
                "content-encoding",
                "content-length",
                "transfer-encoding",
                "connection",
            ]

            filtered_headers = [
                (name, value) for name, value in response.raw.headers.items() if name.lower() not in excluded_headers
            ]

            if "text/html" in response.headers["Content-Type"]:
                content = response.text
                content = content.replace("url(/", "url(/platform/statistics/")
                content = content.replace('src="/', 'src="/platform/statistics/')
                content = content.replace('href="/', 'href="/platform/statistics/')
                response = Response(content, response.status_code, dict(filtered_headers))
                return response

            if path and path.endswith(".js"):
                content = response.text
                content = content.replace(
                    "experiment/${s}/data/plugin",
                    "nebula/statistics/experiment/${s}/data/plugin",
                )
                response = Response(content, response.status_code, dict(filtered_headers))
                return response

            return Response(response.content, response.status_code, dict(filtered_headers))

        else:
            raise HTTPException(status_code=401)

    @app.get("/experiment/{path:path}")
    @app.post("/experiment/{path:path}")
    async def metrics_proxy(path: str = None, request: Request = None):
        query_params = request.query_params
        new_url = "/platform/statistics/experiment/" + path
        if query_params:
            new_url += "?" + urlencode(query_params)

        return RedirectResponse(url=new_url)

    # TENSORBOARD END


def zipdir(path, ziph):
    # ziph is zipfile handle
    for root, _, files in os.walk(path):
        for file in files:
            ziph.write(
                os.path.join(root, file),
                os.path.relpath(os.path.join(root, file), os.path.join(path, "..")),
            )


@app.get("/platform/dashboard/{scenario_name}/download/logs")
async def nebula_dashboard_download_logs_metrics(
    scenario_name: str, request: Request, session: dict = Depends(get_session)
):
    if "user" in session:
        log_folder = FileUtils.check_path(settings.log_dir, scenario_name)
        config_folder = FileUtils.check_path(settings.config_dir, scenario_name)
        if os.path.exists(log_folder) and os.path.exists(config_folder):
            # Crear un archivo zip con los logs y los archivos de configuración, enviarlo al usuario
            memory_file = io.BytesIO()
            with zipfile.ZipFile(memory_file, "w", zipfile.ZIP_DEFLATED) as zipf:
                zipdir(log_folder, zipf)
                zipdir(config_folder, zipf)

            memory_file.seek(0)

            return StreamingResponse(
                memory_file,
                media_type="application/zip",
                headers={"Content-Disposition": f"attachment; filename={scenario_name}.zip"},
            )
        else:
            raise HTTPException(status_code=404, detail="Log or config folder not found")
    else:
        raise HTTPException(status_code=401)


@app.get("/platform/dashboard/deployment/", response_class=HTMLResponse)
async def nebula_dashboard_deployment(request: Request, session: dict = Depends(get_session)):
    scenario_running = await get_running_scenarios()
    return templates.TemplateResponse(
        "deployment.html",
        {
            "request": request,
            "scenario_running": scenario_running,
            "user_logged_in": session.get("user"),
            "gpu_available": settings.gpu_available,
        },
    )


# def attack_node_assign(
#     nodes,
#     federation,
#     attack,
#     poisoned_node_percent,
#     poisoned_sample_percent,
#     poisoned_noise_percent,
# ):
#     """Identify which nodes will be attacked"""
#     import math
#     import random

#     attack_matrix = []
#     n_nodes = len(nodes)
#     if n_nodes == 0:
#         return attack_matrix

#     nodes_index = []
#     # Get the nodes index
#     if federation == "DFL":
#         nodes_index = list(nodes.keys())
#     else:
#         for node in nodes:
#             if nodes[node]["role"] != "server":
#                 nodes_index.append(node)

#     n_nodes = len(nodes_index)
#     # Number of attacked nodes, round up
#     num_attacked = int(math.ceil(poisoned_node_percent / 100 * n_nodes))
#     if num_attacked > n_nodes:
#         num_attacked = n_nodes

#     # Get the index of attacked nodes
#     attacked_nodes = random.sample(nodes_index, num_attacked)

#     # Assign the role of each node
#     for node in nodes:
#         node_att = "No Attack"
#         attack_sample_persent = 0
#         poisoned_ratio = 0
#         if (node in attacked_nodes) or (nodes[node]["malicious"]):
#             node_att = attack
#             attack_sample_persent = poisoned_sample_percent / 100
#             poisoned_ratio = poisoned_noise_percent / 100
#         nodes[node]["attacks"] = node_att
#         nodes[node]["poisoned_sample_percent"] = attack_sample_persent
#         nodes[node]["poisoned_ratio"] = poisoned_ratio
#         attack_matrix.append([node, node_att, attack_sample_persent, poisoned_ratio])
#     return nodes, attack_matrix


# import math


# def mobility_assign(nodes, mobile_participants_percent):
#     """Assign mobility to nodes"""
#     import random

#     # Number of mobile nodes, round down
#     num_mobile = math.floor(mobile_participants_percent / 100 * len(nodes))
#     if num_mobile > len(nodes):
#         num_mobile = len(nodes)

#     # Get the index of mobile nodes
#     mobile_nodes = random.sample(list(nodes.keys()), num_mobile)

#     # Assign the role of each node
#     for node in nodes:
#         node_mob = False
#         if node in mobile_nodes:
#             node_mob = True
#         nodes[node]["mobility"] = node_mob
#     return nodes


# Recieve a stopped node
@app.post("/platform/dashboard/{scenario_name}/node/done")
async def node_stopped(scenario_name: str, request: Request):
    user = await get_user_by_scenario_name(scenario_name)
    user_data = user_data_store[user]

    if request.headers.get("content-type") == "application/json":
        data = await request.json()
        user_data.nodes_finished.append(data["idx"])
        nodes_list = await list_nodes_by_scenario_name(scenario_name)
        finished = True
        # Check if all the nodes of the scenario have finished the experiment
        for node in nodes_list:
            if str(node[1]) not in map(str, user_data.nodes_finished):
                finished = False

        logging.info(f"[FER] Finished nodes: {user_data.nodes_finished} Finished: {finished}")

        if finished:
            await stop_scenario(scenario_name, user)
            user_data.nodes_finished.clear()
            user_data.finish_scenario_event.set()
            return JSONResponse(
                status_code=200,
                content={"message": "All nodes finished, scenario marked as completed."},
            )
        else:
            return JSONResponse(
                status_code=200,
                content={"message": "Node marked as finished, waiting for other nodes."},
            )
    else:
        raise HTTPException(status_code=status.HTTP_400_BAD_REQUEST)


async def assign_available_gpu(scenario_data, role):
    available_gpus = []

    response = await get_available_gpus()
    # Obtain available system_gpus
    available_system_gpus = response.get("available_gpus", None) if response is not None else None

    if available_system_gpus:
        running_scenarios = get_running_scenarios(get_all=True)
        # Obtain currently used gpus
        if running_scenarios:
            running_gpus = []
            # Obtain associated gpus of the running scenarios
            for scenario in running_scenarios:
                scenario_gpus = json.loads(scenario["gpu_id"])
                # Obtain the list of gpus in use without duplicates
                for gpu in scenario_gpus:
                    if gpu not in running_gpus:
                        running_gpus.append(gpu)

            # Add available system gpus if they are not in use
            for gpu in available_system_gpus:
                if gpu not in running_gpus:
                    available_gpus.append(gpu)
        else:
            available_gpus = available_system_gpus

    # Assign gpus based in user role
    if len(available_gpus) > 0:
        if role == "user":
            scenario_data["accelerator"] = "gpu"
            scenario_data["gpu_id"] = [available_gpus.pop()]
        elif role == "admin":
            scenario_data["accelerator"] = "gpu"
            scenario_data["gpu_id"] = available_gpus
        else:
            scenario_data["accelerator"] = "cpu"
            scenario_data["gpu_id"] = []
    else:
        scenario_data["accelerator"] = "cpu"
        scenario_data["gpu_id"] = []

    return scenario_data


async def run_scenario(scenario_data, role, user):
    import subprocess

    from nebula.scenarios import ScenarioManagement

    user_data = user_data_store[user]

    scenario_data = await assign_available_gpu(scenario_data, role)
    # Manager for the actual scenario
    scenarioManagement = ScenarioManagement(scenario_data, user)

    await scenario_update_record(
        scenario_name=scenarioManagement.scenario_name,
        start_time=scenarioManagement.start_date_scenario,
        end_time="",
        scenario=scenario_data,
        status="running",
        role=role,
        username=user
    )

    # Run the actual scenario
    try:
        if scenarioManagement.scenario.mobility:
            additional_participants = scenario_data["additional_participants"]
            schema_additional_participants = scenario_data["schema_additional_participants"]
            scenarioManagement.load_configurations_and_start_nodes(
                additional_participants, schema_additional_participants
            )
        else:
            scenarioManagement.load_configurations_and_start_nodes()
    except subprocess.CalledProcessError as e:
        logging.exception(f"Error docker-compose up: {e}")
        return

    user_data.nodes_registration[scenarioManagement.scenario_name] = {
        "n_nodes": scenario_data["n_nodes"],
        "nodes": set(),
    }

    user_data.nodes_registration[scenarioManagement.scenario_name]["condition"] = asyncio.Condition()


# Deploy the list of scenarios
async def run_scenarios(role, user):
    try:
        user_data = user_data_store[user]

        # scenario_pos = 0
        # created_time = datetime.datetime.now().strftime('%d_%m_%Y_%H_%M_%S')
  
        # for scenario_data in user_data.scenarios_list:
        #     scenario_data["gpu_id"] = []
        #     federation = scenario_data["federation"]

        #     await scenario_update_record(
        #         scenario_name=f"nebula_{federation}_{created_time}_{scenario_pos}",
        #         start_time="",
        #         end_time="",
        #         scenario=scenario_data,
        #         status="waiting",
        #         role=role,
        #         username=user
        #     )

        #     scenario_pos+=1

        for scenario_data in user_data.scenarios_list:
            user_data.finish_scenario_event.clear()
            logging.info(f"Running scenario {scenario_data['title']}")
            await run_scenario(scenario_data, role, user)
            # Waits till the scenario is completed
            while not user_data.finish_scenario_event.is_set() and not user_data.stop_all_scenarios_event.is_set():
                await asyncio.sleep(1)

            # Wait until theres enough resources to launch the next scenario
            while not await check_enough_resources():
                await asyncio.sleep(1)

            if user_data.stop_all_scenarios_event.is_set():
                user_data.stop_all_scenarios_event.clear()
                user_data.scenarios_list_length = 0
                return
            user_data.scenarios_finished += 1
            await asyncio.sleep(5)
    finally:
        user_data.scenarios_list_length = 0


@app.post("/platform/dashboard/deployment/run")
async def nebula_dashboard_deployment_run(
    request: Request,
    background_tasks: BackgroundTasks,
    session: dict = Depends(get_session),
):
    enough_resources = await check_enough_resources()

    if "user" not in session:
        raise HTTPException(status_code=401, detail="Login in to deploy scenarios")
    elif not enough_resources:
        raise HTTPException(status_code=503, detail="Not enough resources to run a scenario")

    if request.headers.get("content-type") != "application/json":
        raise HTTPException(status_code=401)

    data = await request.json()
    user_data = user_data_store[session["user"]]

    if user_data.scenarios_list_length < 1:
        user_data.scenarios_finished = 0
        user_data.scenarios_list_length = len(data)
        user_data.scenarios_list = data
        background_tasks.add_task(run_scenarios, session["role"], session["user"])
    else:
        user_data.scenarios_list_length += len(data)
        user_data.scenarios_list.extend(data)
        await asyncio.sleep(3)
    logging.info(
        f"Running deployment with {len(data)} scenarios_list_length: {user_data.scenarios_list_length} scenarios"
    )
    return RedirectResponse(url="/platform/dashboard", status_code=303)
    # return Response(content="Success", status_code=200)


if __name__ == "__main__":
    # Parse args from command line
    parser = argparse.ArgumentParser()
    parser.add_argument("--port", type=int, default=5000, help="Port to run the frontend on.")
    args = parser.parse_args()
    logging.info(f"Starting frontend on port {args.port}")
    import uvicorn

    uvicorn.run(app, host="0.0.0.0", port=args.port)<|MERGE_RESOLUTION|>--- conflicted
+++ resolved
@@ -14,7 +14,6 @@
 import aiohttp
 import requests
 from dotenv import load_dotenv
-from yarl import URL
 
 sys.path.append(os.path.dirname(os.path.abspath(__file__)))
 sys.path.append(os.path.join(os.path.dirname(os.path.abspath(__file__)), "..", ".."))
@@ -343,7 +342,7 @@
     return await controller_get(url)
 
 
-async def update_node_record(uid, idx, ip, port, role, neighbors, latitude, longitude, timestamp, federation, round_number, scenario_name, run_hash):
+async def update_node_record(uid, idx, ip, port, role, neighbors, latitude, longitude, timestamp, federation, round_number, scenario_name, run_hash, malicious):
     url = f"http://{settings.controller_host}:{settings.controller_port}/nodes/update"
     data = {
         "node_uid": uid,
@@ -359,6 +358,7 @@
         "node_round": round_number,
         "node_scenario_name": scenario_name,
         "node_run_hash": run_hash,
+        "malicious": malicious,
     }
     await controller_post(url, data)
 
@@ -375,7 +375,7 @@
 
 
 async def save_notes(scenario_name, notes):
-    url = f"http://{settings.controller_host}:{settings.controller_port}/notes/save"
+    url = f"http://{settings.controller_host}:{settings.controller_port}/notes/update"
     data = {"scenario_name": scenario_name, "notes": notes}
     await controller_post(url, data)
 
@@ -501,7 +501,7 @@
 async def get_notes_for_scenario(scenario_name: str):
     notes_record = await get_notes(scenario_name)
     if notes_record:
-        notes_data = dict(zip(notes_record.keys(), notes_record, strict=False))
+        notes_data = dict(notes_record)
         return JSONResponse({"status": "success", "notes": notes_data["scenario_notes"]})
     else:
         return JSONResponse({"status": "error", "message": "Notes not found for the specified scenario"})
@@ -596,16 +596,11 @@
 
 
 @app.get("/platform/api/dashboard/runningscenario", response_class=JSONResponse)
-<<<<<<< HEAD
 async def nebula_dashboard_runningscenario(session: dict = Depends(get_session)):
     if session.get("role") == "admin":
-        scenario_running = get_running_scenario()
+        scenario_running = await get_running_scenarios()
     elif "user" in session:
-        scenario_running = get_running_scenario(session["user"])
-=======
-async def nebula_dashboard_runningscenario():
-    scenario_running = await get_running_scenarios()
->>>>>>> 8cac0b2a
+        scenario_running = await get_running_scenarios(session["user"])
     if scenario_running:
         scenario_running_as_dict = dict(scenario_running)
         scenario_running_as_dict["scenario_status"] = "running"
@@ -694,19 +689,9 @@
 @app.get("/platform/dashboard", response_class=HTMLResponse)
 async def nebula_dashboard(request: Request, session: dict = Depends(get_session)):
     if "user" in session:
-<<<<<<< HEAD
-        scenarios = get_all_scenarios_and_check_completed(
-            username=session["user"], role=session["role"]
-        )  # Get all scenarios after checking if they are completed
-        if session.get("role") == "admin":
-            scenario_running = get_running_scenario()
-        else:
-            scenario_running = get_running_scenario(username=session["user"])
-=======
         response = await get_scenarios(session["user"], session["role"])
         scenarios = response.get("scenarios")
         scenario_running = response.get("scenario_running")
->>>>>>> 8cac0b2a
 
         if session["user"] not in user_data_store:
             user_data_store[session["user"]] = UserData()
@@ -883,7 +868,6 @@
             config = await request.json()
             timestamp = datetime.datetime.now()
             # Update the node in database
-<<<<<<< HEAD
             await update_node_record(
                 str(config["device_args"]["uid"]),
                 str(config["device_args"]["idx"]),
@@ -900,26 +884,6 @@
                 str(config["tracking_args"]["run_hash"]),
                 str(config["device_args"]["malicious"]),
             )
-=======
-            try:
-                await update_node_record(
-                    str(config["device_args"]["uid"]),
-                    str(config["device_args"]["idx"]),
-                    str(config["network_args"]["ip"]),
-                    str(config["network_args"]["port"]),
-                    str(config["device_args"]["role"]),
-                    str(config["network_args"]["neighbors"]),
-                    str(config["mobility_args"]["latitude"]),
-                    str(config["mobility_args"]["longitude"]),
-                    str(timestamp),
-                    str(config["scenario_args"]["federation"]),
-                    str(config["federation_args"]["round"]),
-                    str(config["scenario_args"]["name"]),
-                    str(config["tracking_args"]["run_hash"]),
-                )
-            except Exception as e:
-                logging.info("[FER] Error updating node record")
->>>>>>> 8cac0b2a
 
             neighbors_distance = config["mobility_args"]["neighbors_distance"]
 
@@ -1550,7 +1514,7 @@
 
         for scenario_data in user_data.scenarios_list:
             user_data.finish_scenario_event.clear()
-            logging.info(f"Running scenario {scenario_data['title']}")
+            logging.info(f"Running scenario {scenario_data['scenario_title']}")
             await run_scenario(scenario_data, role, user)
             # Waits till the scenario is completed
             while not user_data.finish_scenario_event.is_set() and not user_data.stop_all_scenarios_event.is_set():
