// Monitor page functionality
class Monitor {
    constructor() {
        // Debug flag to control logging
        this.debug = true;

        // Get scenario name from URL path
        const pathParts = window.location.pathname.split('/');
        this.scenarioName = pathParts[pathParts.indexOf('dashboard') + 1];
        
        this.clearAllData();
        
        this.isLoadingInitialData = false;
        this.initialDataPromise = null;
        
        this.initializeMap();
        this.initializeGraph();
        this.initializeWebSocket();
        this.initializeEventListeners();
        this.initializeDownloadHandlers();
        
        this.startStaleNodeCheck();
        
        // Load initial data and then start periodic status check
        this.loadInitialData().then(() => {
            this.startPeriodicStatusCheck();
        }).catch(error => {
            this.error('Error during initialization:', error);
            showAlert('danger', 'Error initializing monitor. Please refresh the page.');
        });
    }

    // Helper method to clear all data structures
    clearAllData() {
        this.log('Clearing all data structures');
        this.offlineNodes = new Set();
        this.droneMarkers = {};
        this.droneLines = {};
        this.updateQueue = [];
        this.gData = {
            nodes: [],
            links: []
        };
        this.nodeTimestamps = new Map();
        this.nodePositions = new Map();
        this.isInitialDataLoaded = false;
        this.processingUpdates = false;
        this.pendingGraphUpdate = false;
        if (this.updateTimeout) {
            clearTimeout(this.updateTimeout);
        }
        
        // Clear the table body
        const tableBody = document.querySelector('#table-nodes tbody');
        if (tableBody) {
            tableBody.innerHTML = '';
        }
        
        // Clear the map markers and lines
        if (this.lineLayer) {
            this.lineLayer.clearLayers();
        }
        
        this.log('All data structures cleared');
    }

    // Helper method for logging
    log(...args) {
        if (this.debug) {
            console.log(...args);
        }
    }

    // Helper method for warning logs
    warn(...args) {
        if (this.debug) {
            console.warn(...args);
        }
    }

    // Helper method for error logs
    error(...args) {
        // Always log errors regardless of debug flag
        console.error(...args);
    }

    // Helper method for info logs
    info(...args) {
        if (this.debug) {
            console.info(...args);
        }
    }

    initializeMap() {
        this.log('Initializing map...');
        this.map = L.map('map', {
            center: [38.023522, -1.174389],
            zoom: 17,
            minZoom: 2,
            maxZoom: 18,
            maxBounds: [[-90, -180], [90, 180]],
            maxBoundsViscosity: 1.0,
            zoomControl: true,
            worldCopyJump: false,
        });

        this.log('Adding tile layer...');
        L.tileLayer('https://server.arcgisonline.com/ArcGIS/rest/services/World_Imagery/MapServer/tile/{z}/{y}/{x}', {
            attribution: '&copy; <a href="https://enriquetomasmb.com">enriquetomasmb.com</a>'
        }).addTo(this.map);

        // Initialize line layer
        this.log('Initializing line layer...');
        this.lineLayer = L.layerGroup().addTo(this.map);
        this.log('Line layer added to map:', this.lineLayer);

        // Initialize drone icons
        this.log('Initializing drone icons...');
        this.droneIcon = L.icon({
            iconUrl: '/platform/static/images/drone.svg',
            iconSize: [28, 28],
            iconAnchor: [19, 19],
            popupAnchor: [0, -19]
        });

        this.droneIconOffline = L.icon({
            iconUrl: '/platform/static/images/drone_offline.svg',
            iconSize: [28, 28],
            iconAnchor: [19, 19],
            popupAnchor: [0, -19]
        });

        // Add CSS to style the offline drone icon
        const style = document.createElement('style');
        style.textContent = `
            .leaflet-marker-icon.drone-offline {
                filter: brightness(0) saturate(100%) invert(15%) sepia(100%) saturate(5000%) hue-rotate(350deg) brightness(90%) contrast(100%);
            }
        `;
        document.head.appendChild(style);

        this.log('Map initialization complete');
    }

    initializeGraph() {
        const width = document.getElementById('3d-graph').offsetWidth;

        // Initialize with basic configuration first
        this.Graph = ForceGraph3D()(document.getElementById('3d-graph'))
            .width(width)
            .height(600)
            .backgroundColor('#ffffff')
            .nodeId('ipport')
            .nodeLabel(node => this.createNodeLabel(node))
            .nodeThreeObject(node => this.createNodeObject(node))
            .linkSource('source')
            .linkTarget('target')
            .linkColor(link => {
                const sourceNode = this.gData.nodes.find(n => n.ipport === link.source);
                const targetNode = this.gData.nodes.find(n => n.ipport === link.target);
                return (sourceNode && this.offlineNodes.has(sourceNode.ip)) ||
                       (targetNode && this.offlineNodes.has(targetNode.ip)) ? '#ff0000' : '#999';
            })
            .linkOpacity(0.6)
            .linkWidth(2)
            .linkDirectionalParticles(2)
            .linkDirectionalParticleSpeed(0.005)
            .linkDirectionalParticleWidth(2);

        // Configure forces after basic initialization
        this.Graph
            .d3AlphaDecay(0.02)
            .d3VelocityDecay(0.1)
            .warmupTicks(50)
            .cooldownTicks(50);

        // Set initial camera position
        this.Graph.cameraPosition({ x: 0, y: 0, z: 300 }, { x: 0, y: 0, z: 0 }, 0);

        // Disable navigation info
        const navInfo = document.getElementsByClassName("scene-nav-info")[0];
        if (navInfo) {
            navInfo.style.display = 'none';
        }

        // Handle window resize
        window.addEventListener("resize", () => {
            this.Graph.width(document.getElementById('3d-graph').offsetWidth);
        });
    }

    layoutNodes(nodes) {
        const radius = 50;
        const center = { x: 0, y: 0, z: 0 };

        this.log('Layouting nodes:', nodes);

        return nodes.map((node, i) => {
            // Calculate angle based on node index
            const angle = (2 * Math.PI * i) / nodes.length;

            // Position nodes in a circle on the x-y plane
            const x = center.x + radius * Math.cos(angle);
            const y = center.y + radius * Math.sin(angle);
            const z = center.z;  // Keep all nodes at the same z-level initially

            return {
                ...node,
                x,
                y,
                z,
                fx: x,
                fy: y,
                fz: z
            };
        });
    }

    loadInitialData() {
        if (!this.scenarioName) {
            this.error('No scenario name found in URL');
            return Promise.reject(new Error('No scenario name found'));
        }

        this.isLoadingInitialData = true;
        this.log('Starting initial data load');

        // Clear existing data
        this.clearAllData();

        // Create and store the promise
        this.initialDataPromise = new Promise((resolve, reject) => {
            this.log('Loading initial data for scenario:', this.scenarioName);
            fetch(`/platform/api/dashboard/${this.scenarioName}/monitor`)
                .then(response => {
                    if (!response.ok) {
                        throw new Error(`HTTP error! status: ${response.status}`);
                    }
                    return response.json();
                })
                .then(data => {
                    this.log('Received initial data:', data);
                    if (data.nodes && data.nodes.length > 0) {
                        // Create a Set to track unique nodes
                        const uniqueNodes = new Set();
                        const processedNodes = new Set();

                        data.nodes.forEach(node => {
                            const nodeId = `${node.ip}:${node.port}`;

                            // Skip if we've already processed this node
                            if (processedNodes.has(nodeId)) {
                                this.log('Skipping duplicate node in initial data:', nodeId);
                                return;
                            }
                            processedNodes.add(nodeId);

                            const nodeData = {
                                uid: node.uid,
                                idx: node.idx,
                                ip: node.ip,
                                port: node.port,
                                role: node.role,
                                neighbors: node.neighbors,
                                latitude: node.latitude,
                                longitude: node.longitude,
                                timestamp: node.timestamp,
                                federation: node.federation,
                                round: node.round,
                                scenario_name: node.scenario_name,
                                hash: node.hash,
                                malicious: node.malicious,
                                status: node.status
                            };

                            if (!nodeData.status) {
                                this.offlineNodes.add(nodeData.ip);
                                this.log(`Node ${nodeData.ip}:${nodeData.port} marked as offline from initial data`);
                            }

                            this.updateTableRow(nodeData);

                            this.updateQueue.push(nodeData);

                            this.gData.nodes.push({
                                id: nodeData.idx,
                                ip: nodeData.ip,
                                port: nodeData.port,
                                ipport: nodeId,
                                role: nodeData.role,
                                malicious: nodeData.malicious,
                                color: !nodeData.status ? '#ff0000' : this.getNodeColor({ ipport: nodeId, role: nodeData.role, malicious: nodeData.malicious })
                            });
                        });

                        // Process queue and update visualizations
                        this.processQueue();
                        this.updateGraph();
                    } else {
                        this.log('No nodes in initial data');
                    }
                    this.isInitialDataLoaded = true;
                    this.isLoadingInitialData = false;
                    this.log('Initial data load completed');
                    resolve();
                })
                .catch(error => {
                    this.error('Error loading initial data:', error);
                    this.isLoadingInitialData = false;
                    reject(error);
                });
        });

        return this.initialDataPromise;
    }

    processInitialData(data) {
        this.log('Processing initial data:', data);
        if (!data.nodes_table) {
            this.warn('No nodes table in initial data');
            return;
        }

        // Clear existing data
        this.gData.nodes = [];
        this.gData.links = [];
        this.droneMarkers = {};
        this.droneLines = {};
        this.offlineNodes.clear(); // Clear offline nodes set
        this.nodeTimestamps.clear(); // Clear node timestamps

        // Create a map to track unique nodes by IP:port
        const uniqueNodes = new Map();

        // First pass: create all nodes and track offline nodes
        data.nodes_table.forEach(node => {
            try {
                this.log('Processing node:', node);
                const nodeData = {
                    uid: node.uid,
                    idx: node.idx,
                    ip: node.ip,
                    port: node.port,
                    role: node.role,
                    neighbors: node.neighbors || "",
                    latitude: parseFloat(node.latitude) || 0,
                    longitude: parseFloat(node.longitude) || 0,
                    timestamp: node.timestamp,
                    federation: node.federation,
                    round: node.round,
                    malicious: node.malicious,
                    status: node.status
                };

                this.log('Processed node data:', nodeData);

                // Validate coordinates
                if (isNaN(nodeData.latitude) || isNaN(nodeData.longitude)) {
                    this.warn('Invalid coordinates in initial data for node:', nodeData.uid);
                    // Use default coordinates if invalid
                    nodeData.latitude = 38.023522;
                    nodeData.longitude = -1.174389;
                }

                // Track offline nodes
                if (!nodeData.status) {
                    this.offlineNodes.add(nodeData.ip);
                    this.log('Node marked as offline during initialization:', nodeData.ip);
                }

                // Set initial timestamp
                const initialNodeId = `${nodeData.ip}:${nodeData.port}`;
                this.nodeTimestamps.set(initialNodeId, Date.now());

                // Update table
                this.updateNode(nodeData);

                // Update map
                this.updateQueue.push(nodeData);
                this.log('Added node to update queue:', nodeData.uid);

                // Add node to graph data - ensure uniqueness
                const uniqueNodeId = `${nodeData.ip}:${nodeData.port}`;
                if (!uniqueNodes.has(uniqueNodeId)) {
                    uniqueNodes.set(uniqueNodeId, {
                        id: nodeData.idx,
                        ip: nodeData.ip,
                        port: nodeData.port,
                        ipport: uniqueNodeId,
                        role: nodeData.role,
                        malicious: nodeData.malicious,
                        color: this.getNodeColor({ ipport: uniqueNodeId, role: nodeData.role, malicious: nodeData.malicious })
                    });
                    this.log('Added unique node:', uniqueNodeId);
                } else {
                    this.log('Skipping duplicate node:', uniqueNodeId);
                }
            } catch (error) {
                this.error('Error processing node data:', error);
            }
        });

        // Convert unique nodes map to array
        this.gData.nodes = Array.from(uniqueNodes.values());
        this.log('Total unique nodes:', this.gData.nodes.length);

        // Second pass: create links only between online nodes
        this.log('Creating graph with', this.gData.nodes.length, 'nodes');
        for (let i = 0; i < this.gData.nodes.length; i++) {
            const sourceNode = this.gData.nodes[i];
            const sourceIP = sourceNode.ip;

            // Skip if source node is offline
            if (this.offlineNodes.has(sourceIP)) {
                this.log('Skipping links for offline source node:', sourceIP);
                continue;
            }

            for (let j = i + 1; j < this.gData.nodes.length; j++) {
                const targetNode = this.gData.nodes[j];
                const targetIP = targetNode.ip;

                // Skip if target node is offline
                if (this.offlineNodes.has(targetIP)) {
                    this.log('Skipping link to offline target node:', targetIP);
                    continue;
                }

                // Add bidirectional links only between online nodes
                this.gData.links.push({
                    source: sourceNode.ipport,
                    target: targetNode.ipport,
                    value: this.randomFloatFromInterval(1.0, 1.3)
                });

                this.gData.links.push({
                    source: targetNode.ipport,
                    target: sourceNode.ipport,
                    value: this.randomFloatFromInterval(1.0, 1.3)
                });
            }
        }

        // Process queue immediately
        this.processQueue();

        // Initial graph update
        this.updateGraph();
        this.log('Initial data processing complete. Total links:', this.gData.links.length);
    }

    updateGraphData(data) {
        const nodeId = `${data.ip}:${data.port}`;
        this.log('Updating graph data for node:', nodeId);

        // Add or update node - ensure no duplication
        const existingNodeIndex = this.gData.nodes.findIndex(n => n.ipport === nodeId);
        if (existingNodeIndex === -1) {
            // Only add if node doesn't exist
            const newNode = {
                id: data.idx,
                ip: data.ip,
                port: data.port,
                ipport: nodeId,
                role: data.role,
                malicious: data.malicious,
                color: this.getNodeColor({ ipport: nodeId, role: data.role, malicious: data.malicious })
            };
            this.log('Adding new node to graph:', newNode);
            this.gData.nodes.push(newNode);
        } else {
            // Update existing node
            const updatedNode = {
                ...this.gData.nodes[existingNodeIndex],
                role: data.role,
                malicious: data.malicious,
                color: this.getNodeColor({ ipport: nodeId, role: data.role, malicious: data.malicious })
            };
            this.log('Updating existing node in graph:', updatedNode);
            this.gData.nodes[existingNodeIndex] = updatedNode;
        }

        // If node is offline, remove its links but preserve others
        if (!data.status || this.offlineNodes.has(data.ip)) {
            this.log('Node is offline, removing its links');
            this.gData.links = this.gData.links.filter(link => {
                const sourceIP = typeof link.source === 'object' ? link.source.ipport : link.source;
                const targetIP = typeof link.target === 'object' ? link.target.ipport : link.target;
                return sourceIP !== nodeId && targetIP !== nodeId;
            });
            return;
        }

        // For online nodes, update their connections
        if (data.neighbors) {
            // Parse neighbors using consistent format
            const neighbors = data.neighbors.split(/[\s,]+/).filter(ip => ip.trim() !== '');
            this.log('Processing neighbors:', neighbors);

            // Get current links for this node
            const currentLinks = this.gData.links.filter(link => {
                const sourceIP = typeof link.source === 'object' ? link.source.ipport : link.source;
                const targetIP = typeof link.target === 'object' ? link.target.ipport : link.target;
                return sourceIP === nodeId || targetIP === nodeId;
            });

            // Create a set of current neighbor IDs
            const currentNeighbors = new Set(
                currentLinks.map(link => {
                    const neighborId = link.source === nodeId ? link.target : link.source;
                    return neighborId;
                })
            );

            // Create a set of new neighbor IDs
            const newNeighbors = new Set(
                neighbors.map(neighbor => {
                    const [neighborIP, neighborPort] = neighbor.split(':');
                    return `${neighborIP}:${neighborPort || data.port}`;
                })
            );

            // Only update if there are actual changes in neighbors
            if (!this.areSetsEqual(currentNeighbors, newNeighbors)) {
                this.log('Neighbor changes detected, updating links');

                // Remove existing links for this node
                this.gData.links = this.gData.links.filter(link => {
                    const sourceIP = typeof link.source === 'object' ? link.source.ipport : link.source;
                    const targetIP = typeof link.target === 'object' ? link.target.ipport : link.target;
                    return sourceIP !== nodeId && targetIP !== nodeId;
                });

                // Add new links for online neighbors
                neighbors.forEach(neighbor => {
                    const neighborIP = neighbor.split(':')[0];
                    if (!this.offlineNodes.has(neighborIP)) {
                        const normalizedNeighbor = neighbor.includes(':') ? neighbor : `${neighbor}:${data.port}`;
                        const neighborNode = this.gData.nodes.find(n =>
                            n.ipport === normalizedNeighbor ||
                            n.ipport.split(':')[0] === neighborIP
                        );

                        if (neighborNode) {
                            this.gData.links.push({
                                source: nodeId,
                                target: normalizedNeighbor,
                                value: 1.0
                            });
                        }
                    }
                });
            } else {
                this.log('No neighbor changes detected, skipping link update');
            }
        }
    }

    randomFloatFromInterval(min, max) {
        return Math.random() * (max - min + 1) + min;
    }

    createNodeLabel(node) {
        return `<p style="color: black">
            <strong>ID:</strong> ${node.id}<br>
            <strong>IP:</strong> ${node.ipport}<br>
            <strong>Role:</strong> ${node.role}
        </p>`;
    }

    createNodeObject(node) {
        const group = new THREE.Group();
        const nodeColor = this.getNodeColor(node);
        const sphereRadius = 5;

        const material = new THREE.MeshBasicMaterial({
            color: nodeColor,
            transparent: true,
            opacity: 0.8,
        });

        const sphere = new THREE.Mesh(
            new THREE.SphereGeometry(sphereRadius, 32, 32),
            material
        );
        group.add(sphere);

        const sprite = new THREE.Sprite(
            new THREE.SpriteMaterial({
                map: this.createTextTexture(`NODE ${node.id}`),
                depthWrite: false,
                depthTest: false
            })
        );

        sprite.scale.set(10, 10 * 0.7, 5);
        sprite.position.set(0, sphereRadius + 2, 0);
        group.add(sprite);

        return group;
    }

    getNodeColor(node) {
        // Check if the node is offline using the IP
        if (this.offlineNodes.has(node.ip)) {
            return '#ff0000'; // Red color for offline nodes
        }

        // Check if the node is malicious
        if (node.malicious === "True" || node.malicious === "true") {
            return '#000000'; // Black color for malicious nodes
        }

        switch(node.role) {
            case 'trainer': return '#7570b3';
            case 'aggregator': return '#d95f02';
            case 'server': return '#1b9e77';
            default: return '#68B0AB';
        }
    }

    createTextTexture(text) {
        const canvas = document.createElement('canvas');
        const context = canvas.getContext('2d');
        context.font = '40px Arial';
        context.fillStyle = 'black';
        context.fillText(text, 0, 40);

        const texture = new THREE.Texture(canvas);
        texture.needsUpdate = true;
        return texture;
    }

    initializeWebSocket() {
        if (!this.scenarioName) return;

        socket.addEventListener("message", (event) => {
            try {
                const data = JSON.parse(event.data);
                if (data.scenario_name !== this.scenarioName) return;

                switch(data.type) {
                    case 'node_update':
                        this.handleNodeUpdate(data);
                        break;
                    case 'node_remove':
                        this.handleNodeRemove(data);
                        break;
                    case 'control':
                        this.log('Control message received:', data);
                        break;
                    default:
                        this.log('Unknown message type:', data.type);
                }
            } catch (e) {
                this.error('Error parsing WebSocket message:', e);
            }
        });
    }

    handleNodeUpdate(data) {
        try {
            // Skip updates if initial data is not loaded yet or if we're still loading initial data
            if (!this.isInitialDataLoaded || this.isLoadingInitialData) {
                this.log('Skipping node update - initial data not loaded yet or still loading');
                return;
            }

            // Validate required fields
            if (!data.uid || !data.ip) {
                this.warn('Missing required fields for node update:', data);
                return;
            }

            const nodeId = `${data.ip}:${data.port}`;
            
            // Check if this node already exists
            const existingNode = this.gData.nodes.find(n => n.ipport === nodeId);
            if (existingNode) {
                this.log('Updating existing node:', nodeId);
            } else {
                this.log('Adding new node:', nodeId);
            }

            this.log('Handling node update:', data);

            // Update timestamp for this node
            this.nodeTimestamps.set(nodeId, Date.now());

            // First update the table to show changes immediately
            this.updateNode(data);

            // Update graph data with new topology information
            this.updateGraphData(data);

            // Queue the graph update
            this.updateGraph();

            // Process map updates immediately with neighbor distances
            this.processUpdate({
                ...data,
                neighbors_distance: data.neighbors_distance || {}
            });

            // Check if all nodes are offline
            this.checkAllNodesOffline();

            this.log('Node update completed successfully');
        } catch (error) {
            this.error('Error handling node update:', error);
        }
    }

    hasGraphChanges(data) {
        // If no data is provided, return false
        if (!data) return false;

        const nodeId = `${data.ip}:${data.port}`;
        const currentLinks = this.gData.links.filter(link =>
            link.source === nodeId || link.target === nodeId
        );

        if (!data.neighbors) return false;

        // Parse neighbors using consistent format
        const neighbors = data.neighbors.split(/[\s,]+/).filter(ip => ip.trim() !== '');

        // Create sets of current and new neighbors for comparison
        const currentNeighbors = new Set(
            currentLinks.map(link => {
                const neighborId = link.source === nodeId ? link.target : link.source;
                return neighborId.split(':')[0]; // Compare only IPs
            })
        );

        const newNeighbors = new Set(
            neighbors.map(neighbor => neighbor.split(':')[0]) // Compare only IPs
        );

        // Check if there are any differences in the sets
        if (currentNeighbors.size !== newNeighbors.size) return true;

        for (const neighbor of newNeighbors) {
            if (!currentNeighbors.has(neighbor)) return true;
        }

        return false;
    }

    handleNodeRemove(data) {
        try {
            // Validate required fields
            if (!data.uid || !data.ip) {
                this.warn('Missing required fields for node removal:', data);
                return;
            }

            this.updateNode(data);
            this.removeNodeLinks(data);
            // Update graph data after removing links
            this.updateGraphData(data);
            this.updateGraph();
        } catch (error) {
            this.error('Error handling node removal:', error);
        }
    }

    updateNode(data) {
        if (!data || !data.uid) {
            this.warn('Invalid or missing data for node update:', data);
            return;
        }

        let nodeRow = document.querySelector(`#node-${data.uid}`);

        // If row doesn't exist, create it
        if (!nodeRow) {
            this.log('Creating new row for node:', data.uid);
            const tableBody = document.querySelector('#table-nodes tbody');
            if (!tableBody) {
                this.error('Table body not found');
                return;
            }

            // Create new row
            nodeRow = document.createElement('tr');
            nodeRow.id = `node-${data.uid}`;

            // Create cells matching the HTML template structure
            const cells = [
                { class: 'py-3', content: '' }, // IDX
                { class: 'py-3', content: '' }, // IP
                { class: 'py-3', content: '' }, // Role
                { class: 'py-3', content: '' }, // Round
                { class: 'py-3', content: '' }, // Behaviour
                { class: 'py-3', content: '' }, // Status
                { class: 'py-3', content: '' }  // Actions
            ];

            // Add cells to row
            cells.forEach(cell => {
                const td = document.createElement('td');
                td.className = cell.class;
                td.innerHTML = cell.content;
                nodeRow.appendChild(td);
            });

            // Add row to table
            tableBody.appendChild(nodeRow);
            this.log('New row created for node:', data.uid);
        }

        const nodeId = `${data.ip}:${data.port}`;  // Use full IP:port as nodeId
        const wasOffline = this.offlineNodes.has(nodeId);
        const isNowOffline = !data.status;

        // Update offlineNodes set based on status
        if (isNowOffline) {
            this.offlineNodes.add(nodeId);
            this.log('Node marked as offline:', nodeId);

            // Remove all links for this node
            this.removeNodeLinks(data);

            // Force immediate graph update when node goes offline
            this.updateGraphData(data);
            this.updateGraph();

            // Update marker appearance
            if (this.droneMarkers[data.uid]) {
                this.droneMarkers[data.uid].setIcon(this.droneIconOffline);
                this.droneMarkers[data.uid].getElement().classList.add('drone-offline');
            }
        } else {
            this.offlineNodes.delete(nodeId);
            this.log('Node marked as online:', nodeId);

            // Update marker appearance
            if (this.droneMarkers[data.uid]) {
                this.droneMarkers[data.uid].setIcon(this.droneIcon);
                this.droneMarkers[data.uid].getElement().classList.remove('drone-offline');
            }
        }

        // Update all table cells with latest data
        try {
            // Update IDX
            const idxCell = nodeRow.querySelector('td:nth-child(1)');
            if (idxCell) {
                idxCell.textContent = data.idx || '0';
            }

            // Update IP
            const ipCell = nodeRow.querySelector('td:nth-child(2)');
            if (ipCell) {
                ipCell.textContent = data.ip || '';
            }

            // Update Role
            const roleCell = nodeRow.querySelector('td:nth-child(3)');
            if (roleCell) {
                roleCell.innerHTML = `
                    <span class="badge bg-info-subtle text-black">
                        <i class="fa fa-server me-1"></i>${data.role || 'Unknown'}
                    </span>
                `;
            }

            // Update Round
            const roundCell = nodeRow.querySelector('td:nth-child(4)');
            if (roundCell) {
                roundCell.textContent = data.round || '0';
            }

            // Update Behaviour
            const behaviorCell = nodeRow.querySelector('td:nth-child(5)');
            if (behaviorCell) {
                behaviorCell.innerHTML = data.malicious === "True"
                    ? '<span class="badge bg-dark"><i class="fa fa-skull me-1"></i>Malicious</span>'
                    : '<span class="badge bg-secondary"><i class="fa fa-shield-alt me-1"></i>Benign</span>';
            }

            // Update Status
            const statusCell = nodeRow.querySelector('td:nth-child(6)');
            if (statusCell) {
                statusCell.innerHTML = data.status
                    ? '<span class="badge bg-success"><i class="fa fa-circle me-1"></i>Online</span>'
                    : '<span class="badge bg-danger-subtle text-danger"><i class="fa fa-circle me-1"></i>Offline</span>';
            }

            // Update Actions
            const actionsCell = nodeRow.querySelector('td:nth-child(7)');
            if (actionsCell) {
                const metricsLink = data.hash ? `
                    <li>
                        <a class="dropdown-item" href="/platform/dashboard/${this.scenarioName}/node/${data.hash}/metrics">
                            <i class="fa fa-chart-bar me-2"></i>Real-time metrics
                        </a>
                    </li>
                ` : '';

                actionsCell.innerHTML = `
                    <div class="dropdown d-flex justify-content-center">
                        <button class="btn btn-sm btn-outline-secondary dropdown-toggle" type="button"
                            data-bs-toggle="dropdown" aria-expanded="false">
                            <i class="fa fa-ellipsis-v"></i>
                        </button>
                        <ul class="dropdown-menu dropdown-menu-end">
                            ${metricsLink}
                            <li>
                                <a class="dropdown-item download" href="/platform/dashboard/${this.scenarioName}/node/${data.idx}/infolog">
                                    <i class="fa fa-file-alt me-2"></i>Download INFO logs
                                </a>
                            </li>
                            <li>
                                <a class="dropdown-item download" href="/platform/dashboard/${this.scenarioName}/node/${data.idx}/debuglog">
                                    <i class="fa fa-bug me-2"></i>Download DEBUG logs
                                </a>
                            </li>
                            <li>
                                <a class="dropdown-item download" href="/platform/dashboard/${this.scenarioName}/node/${data.idx}/errorlog">
                                    <i class="fa fa-exclamation-triangle me-2"></i>Download ERROR logs
                                </a>
                            </li>
                        </ul>
                    </div>
                `;
            }

            this.log('Table updated for node:', data.uid);
        } catch (error) {
            this.error('Error updating table cells:', error);
        }

        // Update map position
        this.updateQueue.push(data);
    }

    removeNodeLinks(data) {
        if (!data || !data.ip) {
            this.warn('Invalid data provided to removeNodeLinks:', data);
            return;
        }

        const nodeId = `${data.ip}:${data.port}`;
        this.log('Removing links for node:', nodeId);

        // Remove links from graph data
        const previousLinkCount = this.gData.links.length;

        // Remove all links where this node is either source or target
        this.gData.links = this.gData.links.filter(link => {
            const sourceIP = typeof link.source === 'object' ? link.source.ipport : link.source;
            const targetIP = typeof link.target === 'object' ? link.target.ipport : link.target;
            return sourceIP !== nodeId && targetIP !== nodeId;
        });

        this.log(`Removed ${previousLinkCount - this.gData.links.length} links for node ${nodeId}`);

        // Remove lines from map
        if (data.uid && this.droneLines[data.uid]) {
            this.cleanupDroneLines(data.uid);
        }

        // Update any related lines from other nodes
        if (data.uid) {
            this.updateAllRelatedLines(data.uid);
        }

        // Also remove links from other nodes to this offline node
        Object.entries(this.droneMarkers).forEach(([uid, marker]) => {
            if (marker.neighbors) {
                const neighbors = Array.isArray(marker.neighbors)
                    ? marker.neighbors
                    : (typeof marker.neighbors === 'string'
                        ? marker.neighbors.split(/[\s,]+/).filter(ip => ip.trim() !== '')
                        : []);

                // If this marker has the offline node as a neighbor, update its lines
                if (neighbors.some(ip => ip.startsWith(data.ip))) {
                    this.updateNeighborLines(uid, marker.getLatLng(), neighbors, true);
                }
            }
        });
    }

    updateGraph(data) {
        if (data) {
            this.updateGraphData(data);
        }

        // Debounce graph updates to prevent multiple rapid updates
        if (this.updateTimeout) {
            clearTimeout(this.updateTimeout);
        }

        this.updateTimeout = setTimeout(() => {
            if (this.pendingGraphUpdate) {
                this.log('Skipping graph update - another update is pending');
                return;
            }

            this.pendingGraphUpdate = true;
            try {
                // Create a new array of nodes with fixed positions
                const layoutedNodes = this.gData.nodes.map((node, index) => {
                    const angle = (2 * Math.PI * index) / this.gData.nodes.length;
                    const radius = 50;

                    return {
                        ...node,
                        x: radius * Math.cos(angle),
                        y: radius * Math.sin(angle),
                        z: 0,
                        fx: radius * Math.cos(angle),
                        fy: radius * Math.sin(angle),
                        fz: 0
                    };
                });

                // Create a new array of links with proper references
                const stableLinks = this.gData.links.map(link => ({
                    source: typeof link.source === 'object' ? link.source.ipport : link.source,
                    target: typeof link.target === 'object' ? link.target.ipport : link.target,
                    value: 1.0
                }));

                this.log('Updating graph with nodes:', layoutedNodes.length, 'and links:', stableLinks.length);

                // Update the graph with new data
                this.Graph.graphData({
                    nodes: layoutedNodes,
                    links: stableLinks
                });
            } finally {
                this.pendingGraphUpdate = false;
            }
        }, 100); // 100ms debounce
    }

    initializeEventListeners() {
        setInterval(() => this.processQueue(), 100);
    }

    initializeDownloadHandlers() {
        const downloadLinks = document.getElementsByClassName('download');
        Array.from(downloadLinks).forEach(link => {
            link.addEventListener('click', (e) => {
                e.preventDefault();
                fetch(link.href)
                    .then(response => {
                        if (!response.ok) {
                            showAlert('danger', 'File not found');
                        } else {
                            window.location.href = link.href;
                        }
                    })
                    .catch(error => {
                        this.error('Error:', error);
                        showAlert('danger', 'Error downloading file');
                    });
            });
        });
    }

    processQueue() {
        if (this.processingUpdates) {
            this.log('Already processing updates, skipping');
            return;
        }

        this.processingUpdates = true;
        try {
            while (this.updateQueue.length > 0) {
                const data = this.updateQueue.shift();
                this.log('Processing queue item:', data);
                this.processUpdate(data);
            }
        } finally {
            this.processingUpdates = false;
        }
    }

    processUpdate(data) {
        try {
            this.log('Processing update for node:', data.uid);

            // Validate required fields
            if (!data.uid || !data.ip) {
                this.warn('Missing required fields for node update:', data);
                return;
            }

            // Convert and validate coordinates
            const lat = parseFloat(data.latitude);
            const lng = parseFloat(data.longitude);

            this.log('Coordinates:', { lat, lng });

            if (isNaN(lat) || isNaN(lng)) {
                this.warn('Invalid coordinates for node:', data.uid, 'lat:', data.latitude, 'lng:', data.longitude);
                // Use default coordinates if invalid
                data.latitude = 38.023522;
                data.longitude = -1.174389;
            }

            // Create validated node data
            const nodeData = {
                ...data,
                latitude: parseFloat(data.latitude),
                longitude: parseFloat(data.longitude),
                neighbors: data.neighbors || "",
                neighbors_distance: data.neighbors_distance || {}
            };

            this.log('Validated node data:', nodeData);

            const newLatLng = new L.LatLng(nodeData.latitude, nodeData.longitude);

            // Parse neighbors string into array, handling both space and comma separators
            const neighborsIPs = nodeData.neighbors
                ? nodeData.neighbors.split(/[\s,]+/).filter(ip => ip.trim() !== '')
                : [];

            this.log('Parsed neighbor IPs:', neighborsIPs);

            // First update the marker
            this.log('Updating drone position for node:', nodeData.uid);
            this.updateDronePosition(
                nodeData.uid,
                nodeData.ip,
                nodeData.latitude,
                nodeData.longitude,
                neighborsIPs,
                nodeData.neighbors_distance
            );

            // Always update lines, even if there are no neighbors (this will clean up existing lines)
            this.updateNeighborLines(nodeData.uid, newLatLng, neighborsIPs, true);

            // Update any related lines from other nodes
            this.updateAllRelatedLines(nodeData.uid);
        } catch (error) {
            this.error('Error processing update:', error);
        }
    }

    updateDronePosition(uid, ip, lat, lng, neighborIPs, neighborsDistance) {
        this.log('Updating drone position:', { uid, ip, lat, lng });
        const droneId = uid;
        const newLatLng = new L.LatLng(lat, lng);

        // Create popup content with node information
        const popupContent = `
            <div class="drone-popup">
                <h6><i class="fa fa-drone me-2"></i>Node Information</h6>
                <p><strong>IP:</strong> ${ip}</p>
                <p><strong>Location:</strong> ${Number(lat).toFixed(4)}, ${Number(lng).toFixed(4)}</p>
                ${neighborIPs.length > 0 ? `<p><strong>Neighbors:</strong> ${neighborIPs.length}</p>` : ''}
            </div>`;

        if (!this.droneMarkers[droneId]) {
            this.log('Creating new marker for node:', droneId);
            // Create new marker
            const marker = L.marker(newLatLng, {
                icon: this.offlineNodes.has(ip) ? this.droneIconOffline : this.droneIcon,
                title: `Node ${uid}`,
                alt: `Node ${uid}`,
                className: this.offlineNodes.has(ip) ? 'drone-offline' : ''
            }).addTo(this.map);

            marker.bindPopup(popupContent, {
                maxWidth: 300,
                className: 'drone-popup'
            });

            marker.on('mouseover', function() {
                this.openPopup();
            });

            marker.on('mouseout', function() {
                this.closePopup();
            });

            marker.ip = ip;
            marker.neighbors = neighborIPs;
            marker.neighbors_distance = neighborsDistance;
            this.droneMarkers[droneId] = marker;
            this.log('Marker created and added to map:', marker);
        } else {
            this.log('Updating existing marker for node:', droneId);
            // Update existing marker
            if (this.offlineNodes.has(ip)) {
                this.droneMarkers[droneId].setIcon(this.droneIconOffline);
                this.droneMarkers[droneId].getElement().classList.add('drone-offline');
            } else {
                this.droneMarkers[droneId].setIcon(this.droneIcon);
                this.droneMarkers[droneId].getElement().classList.remove('drone-offline');
            }

            this.droneMarkers[droneId].setLatLng(newLatLng);
            this.droneMarkers[droneId].getPopup().setContent(popupContent);
            this.droneMarkers[droneId].neighbors = neighborIPs;
            this.droneMarkers[droneId].neighbors_distance = neighborsDistance;
            this.log('Marker updated:', this.droneMarkers[droneId]);
        }
    }

    updateNeighborLines(droneId, droneLatLng, neighborsIPs, condition) {
        this.log('Updating neighbor lines for drone:', droneId, 'with neighbors:', neighborsIPs);
        this.log('Current drone position:', droneLatLng);

        // Clean up existing lines for this drone
        this.cleanupDroneLines(droneId);

        // If no neighbors or drone is offline, don't create any lines
        if (!neighborsIPs || neighborsIPs.length === 0 || !this.droneMarkers[droneId] || this.offlineNodes.has(this.droneMarkers[droneId].ip)) {
            this.log('No neighbors or drone is offline, skipping line creation');
            return;
        }

        // Initialize droneLines array if it doesn't exist
        if (!this.droneLines[droneId]) {
            this.droneLines[droneId] = [];
        }

        // Create new lines
        neighborsIPs.forEach(neighborIP => {
            // Extract IP from IP:port format if present
            const neighborIPOnly = neighborIP.split(':')[0];
            const neighborMarker = this.findMarkerByIP(neighborIPOnly);

            if (neighborMarker) {
                // Skip if neighbor is offline
                if (this.offlineNodes.has(neighborIPOnly)) {
                    this.log('Skipping line creation - neighbor is offline:', neighborIPOnly);
                    return;
                }

                this.log('Found neighbor marker for IP:', neighborIPOnly);
                const neighborLatLng = neighborMarker.getLatLng();
                this.log('Neighbor position:', neighborLatLng);

                this.log('Creating line between:', droneLatLng, 'and', neighborLatLng);

                try {
                    // Create the line with explicit coordinates
                    const line = L.polyline(
                        [
                            [droneLatLng.lat, droneLatLng.lng],
                            [neighborLatLng.lat, neighborLatLng.lng]
                        ],
                        {
                            color: '#4CAF50',
                            weight: 3,
                            opacity: 1.0,
                            interactive: true
                        }
                    );

                    // Add popup with distance information
                    try {
                        const currentMarker = this.droneMarkers[droneId];
                        const neighborFullIP = neighborIP.includes(':') ? neighborIP : `${neighborIP}:${currentMarker.port}`;
                        
                        // Get distance from the current marker's neighbors_distance object
                        const distance = currentMarker.neighbors_distance && 
                                      currentMarker.neighbors_distance[neighborFullIP];

                        this.log('Distance data:', {
                            marker: currentMarker,
                            neighborFullIP,
                            neighbors_distance: currentMarker.neighbors_distance,
                            distance
                        });

                        line.bindPopup(`
                            <div class="line-popup">
                                <p><strong>Distance:</strong> ${distance ? distance.toFixed(2) + ' m' : 'Calculating...'}</p>
                                <p><strong>Status:</strong> Online</p>
                            </div>
                        `);
                    } catch (err) {
                        this.warn('Error binding popup to line:', err);
                        line.bindPopup('Distance: Calculating...');
                    }

                    // Add hover behavior
                    line.on('mouseover', function() {
                        this.openPopup();
                    });

                    // Add the line to the layer group
                    this.lineLayer.addLayer(line);
                    this.log('Line added to line layer');

                    // Store the line
                    this.droneLines[droneId].push(line);
                    this.log('Line stored in droneLines array');

                } catch (error) {
                    this.error('Error creating/adding line:', error);
                }
            } else {
                this.warn('No marker found for neighbor IP:', neighborIPOnly);
            }
        });
    }

    cleanupDroneLines(droneId) {
        this.log('Cleaning up lines for drone:', droneId);
        if (this.droneLines[droneId]) {
            this.droneLines[droneId].forEach(line => {
                if (line) {
                    try {
                        // Remove from layer group
                        this.lineLayer.removeLayer(line);
                        this.log('Line removed from layer');
                    } catch (error) {
                        this.error('Error removing line:', error);
                    }
                }
            });
        }
        this.droneLines[droneId] = [];
    }

    updateAllRelatedLines(droneId) {
        // Get the current drone's IP
        const currentDroneIP = this.droneMarkers[droneId]?.ip;
        if (!currentDroneIP) {
            this.warn('No IP found for drone:', droneId);
            return;
        }

        this.log('Updating related lines for drone:', droneId, 'with IP:', currentDroneIP);

        // Update lines for all drones that have this drone as a neighbor
        Object.entries(this.droneMarkers).forEach(([id, marker]) => {
            if (id !== droneId && marker.neighbors) {
                this.log('Processing marker:', id, 'with neighbors:', marker.neighbors, 'type:', typeof marker.neighbors);

                // Handle both string and array formats for neighbors
                const neighborIPs = Array.isArray(marker.neighbors)
                    ? marker.neighbors
                    : (typeof marker.neighbors === 'string'
                        ? marker.neighbors.split(/[\s,]+/).filter(ip => ip.trim() !== '')
                        : []);

                this.log('Processed neighbor IPs:', neighborIPs);

                if (neighborIPs.some(ip => ip.startsWith(currentDroneIP))) {
                    this.log('Found matching neighbor, updating lines');
                    this.updateNeighborLines(
                        id,
                        marker.getLatLng(),
                        neighborIPs,
                        false
                    );
                }
            }
        });
    }

    findMarkerByIP(ip) {
        // Handle both IP and IP:port formats
        const ipOnly = ip.split(':')[0];
        this.log('Looking for marker with IP:', ipOnly);
        this.log('Available markers:', Object.values(this.droneMarkers).map(m => m.ip));

        const marker = Object.values(this.droneMarkers).find(marker => {
            const markerIP = marker.ip.split(':')[0];
            const matches = markerIP === ipOnly;
            if (matches) {
                this.log('Found matching marker:', markerIP);
            }
            return matches;
        });

        if (!marker) {
            this.warn('No marker found for IP:', ipOnly);
        }
        return marker;
    }

    startStaleNodeCheck() {
        // Check for stale nodes every 5 seconds
        setInterval(() => {
            const currentTime = Date.now();
            const staleThreshold = 20000; // 20 seconds in milliseconds

            // Check all nodes for staleness
            this.nodeTimestamps.forEach((timestamp, nodeId) => {
                const timeSinceLastUpdate = currentTime - timestamp;
                if (timeSinceLastUpdate > staleThreshold) {
                    this.log(`Node ${nodeId} is stale (${timeSinceLastUpdate}ms since last update)`);
                    this.markNodeAsOffline(nodeId);
                }
            });
        }, 5000); // Check every 5 seconds
    }

    markNodeAsOffline(nodeId) {
        // Find the node data from our existing data structures
        const node = this.gData.nodes.find(n => n.ipport === nodeId);
        if (!node) {
            this.warn(`Node ${nodeId} not found in graph data`);
            return;
        }

        this.log(`Marking node ${nodeId} as offline`);

        // Add to offline nodes set
        this.offlineNodes.add(node.ip);

        // Update node color in graph data
        const nodeIndex = this.gData.nodes.findIndex(n => n.ipport === nodeId);
        if (nodeIndex !== -1) {
            this.gData.nodes[nodeIndex].color = '#ff0000'; // Red color for offline nodes
        }

        // Remove all links involving this node
        this.gData.links = this.gData.links.filter(link => {
            const sourceIP = typeof link.source === 'object' ? link.source.ipport : link.source;
            const targetIP = typeof link.target === 'object' ? link.target.ipport : link.target;
            return sourceIP !== nodeId && targetIP !== nodeId;
        });

        // Update marker appearance if it exists
        const marker = Object.entries(this.droneMarkers).find(([_, m]) => m.ip === node.ip)?.[1];
        if (marker) {
            marker.setIcon(this.droneIconOffline);
            marker.getElement().classList.add('drone-offline');

            // Remove all lines connected to this node
            if (this.droneLines[marker.uid]) {
                this.cleanupDroneLines(marker.uid);
            }
        }

        // Find the node's UID from the markers
        const nodeEntry = Object.entries(this.droneMarkers).find(([_, m]) => m.ip === node.ip);
        if (!nodeEntry) {
            this.warn(`No marker found for node ${nodeId}`);
            return;
        }

        const [uid, _] = nodeEntry;

        // Update table status
        const nodeRow = document.querySelector(`#node-${uid}`);
        if (nodeRow) {
            const statusCell = nodeRow.querySelector('td:nth-child(6)');
            if (statusCell) {
                statusCell.innerHTML = '<span class="badge bg-danger"><i class="fa fa-circle me-1"></i>Offline</span>';
            }
        }

        // Update graph visualization
        this.updateGraph();

        // Update map visualization
        this.updateAllRelatedLines(uid);
    }

    startPeriodicStatusCheck() {
        this.log("Starting periodic status check");
        this.checkNodeStatus();

        setInterval(() => this.checkNodeStatus(), 5000);
    }

    async checkNodeStatus() {
        try {
            // Skip status check if we're still loading initial data
            if (this.isLoadingInitialData) {
                this.log('Skipping status check - initial data still loading');
                return;
            }

            // Wait for initial data to be loaded if it hasn't completed yet
            if (this.initialDataPromise && !this.isInitialDataLoaded) {
                this.log('Waiting for initial data to complete before status check');
                await this.initialDataPromise;
            }

            const response = await fetch(`/platform/api/dashboard/${this.scenarioName}/monitor`);
            if (!response.ok) {
                this.error('Failed to fetch node status');
                return;
            }

            const data = await response.json();
            if (!data.nodes || data.nodes.length === 0) {
                this.warn('No nodes in status check response');
                return;
            }

            this.log('Received status check data:', data);

            // Create a Set to track processed nodes in this status check
            const processedNodes = new Set();

            data.nodes.forEach(node => {
                const nodeId = `${node.ip}:${node.port}`;
                
                // Skip if we've already processed this node in this status check
                if (processedNodes.has(nodeId)) {
                    this.log('Skipping duplicate node in status check:', nodeId);
                    return;
                }
                processedNodes.add(nodeId);

                const nodeData = {
                    uid: node.uid,
                    idx: node.idx,
                    ip: node.ip,
                    port: node.port,
                    role: node.role,
                    neighbors: node.neighbors,
                    latitude: node.latitude,
                    longitude: node.longitude,
                    timestamp: node.timestamp,
                    federation: node.federation,
                    round: node.round,
                    scenario_name: node.scenario_name,
                    hash: node.hash,
                    malicious: node.malicious,
                    status: node.status
                };

                if (!nodeData.status) {
                    this.offlineNodes.add(nodeData.ip);
                    this.log(`Node ${nodeData.ip}:${nodeData.port} marked as offline from status check`);
                }

                // Update table row
                this.log("Updating table row for node:", nodeData);
                this.updateTableRow(nodeData);

                // Update map marker if it exists
                if (this.droneMarkers[nodeData.uid]) {
                    // Preserve existing neighbor distances
                    const existingMarker = this.droneMarkers[nodeData.uid];
                    const neighborsDistance = existingMarker.neighbors_distance || {};
                    
                    this.updateDronePosition(
                        nodeData.uid,
                        nodeData.ip,
                        parseFloat(nodeData.latitude),
                        parseFloat(nodeData.longitude),
                        nodeData.neighbors ? nodeData.neighbors.split(/[\s,]+/).filter(ip => ip.trim() !== '') : [],
                        neighborsDistance
                    );
                }
            });

            this.updateGraphDataFromStatus(data.nodes);

            // Update all visualizations
            this.updateGraph();
            this.updateAllMarkers();
            this.updateAllRelatedLines();

            // Check if all nodes are offline
            this.checkAllNodesOffline();
        } catch (error) {
            this.error('Error in status check:', error);
        }
    }

    updateTableRow(data) {
        // Validate required data
        if (!data || !data.uid) {
            this.warn('Invalid or missing data for table row update:', data);
            return;
        }

        let nodeRow = document.querySelector(`#node-${data.uid}`);

        // If row doesn't exist, create it
        if (!nodeRow) {
            this.log('Creating new row for node:', data.uid);
            const tableBody = document.querySelector('#table-nodes tbody');
            if (!tableBody) {
                this.error('Table body not found');
                return;
            }

            // Create new row
            nodeRow = document.createElement('tr');
            nodeRow.id = `node-${data.uid}`;

            // Create cells with initial values
            const cells = [
                { class: 'py-3', content: data.idx || '0' }, // IDX
                { class: 'py-3', content: data.ip || '' }, // IP
                { class: 'py-3', content: `
                    <span class="badge bg-info-subtle text-black">
                        <i class="fa fa-server me-1"></i>${data.role || 'Unknown'}
                    </span>
                ` }, // Role
                { class: 'py-3', content: data.round || '0' }, // Round
                { class: 'py-3', content: data.malicious === "True" || data.malicious === "true"
                    ? '<span class="badge bg-dark"><i class="fa fa-skull me-1"></i>Malicious</span>'
                    : '<span class="badge bg-secondary"><i class="fa fa-shield-alt me-1"></i>Benign</span>' }, // Behaviour
                { class: 'py-3', content: data.status
                    ? '<span class="badge bg-success"><i class="fa fa-circle me-1"></i>Online</span>'
                    : '<span class="badge bg-danger-subtle text-danger"><i class="fa fa-circle me-1"></i>Offline</span>' }, // Status
                { class: 'py-3', content: `
                    <div class="dropdown d-flex justify-content-center">
                        <button class="btn btn-sm btn-outline-secondary dropdown-toggle" type="button"
                            data-bs-toggle="dropdown" aria-expanded="false">
                            <i class="fa fa-ellipsis-v"></i>
                        </button>
                        <ul class="dropdown-menu dropdown-menu-end">
                            ${data.hash ? `
                                <li>
                                    <a class="dropdown-item" href="/platform/dashboard/${this.scenarioName}/node/${data.hash}/metrics">
                                        <i class="fa fa-chart-bar me-2"></i>Real-time metrics
                                    </a>
                                </li>
                            ` : ''}
                            <li>
                                <a class="dropdown-item download" href="/platform/dashboard/${this.scenarioName}/node/${data.idx}/infolog">
                                    <i class="fa fa-file-alt me-2"></i>Download INFO logs
                                </a>
                            </li>
                            <li>
                                <a class="dropdown-item download" href="/platform/dashboard/${this.scenarioName}/node/${data.idx}/debuglog">
                                    <i class="fa fa-bug me-2"></i>Download DEBUG logs
                                </a>
                            </li>
                            <li>
                                <a class="dropdown-item download" href="/platform/dashboard/${this.scenarioName}/node/${data.idx}/errorlog">
                                    <i class="fa fa-exclamation-triangle me-2"></i>Download ERROR logs
                                </a>
                            </li>
                        </ul>
                    </div>
                ` }  // Actions
            ];

            // Add cells to row with their initial values
            cells.forEach(cell => {
                const td = document.createElement('td');
                td.className = cell.class;
                td.innerHTML = cell.content;
                nodeRow.appendChild(td);
            });

            // Add row to table
            tableBody.appendChild(nodeRow);
            this.log('New row created with initial values for node:', data.uid);
            return; // Exit since we've already set all values
        }

        // Update existing row cells with latest data
        try {
            // Update IDX
            const idxCell = nodeRow.querySelector('td:nth-child(1)');
            if (idxCell) {
                idxCell.textContent = data.idx || '0';
            }

            // Update IP
            const ipCell = nodeRow.querySelector('td:nth-child(2)');
            if (ipCell) {
                ipCell.textContent = data.ip || '';
            }

            // Update Role
            const roleCell = nodeRow.querySelector('td:nth-child(3)');
            if (roleCell) {
                roleCell.innerHTML = `
                    <span class="badge bg-info-subtle text-black">
                        <i class="fa fa-server me-1"></i>${data.role || 'Unknown'}
                    </span>
                `;
            }

            // Update Round
            const roundCell = nodeRow.querySelector('td:nth-child(4)');
            if (roundCell) {
                roundCell.textContent = data.round || '0';
            }

            // Update Behaviour
            const behaviorCell = nodeRow.querySelector('td:nth-child(5)');
            if (behaviorCell) {
                behaviorCell.innerHTML = data.malicious === "True" || data.malicious === "true"
                    ? '<span class="badge bg-dark"><i class="fa fa-skull me-1"></i>Malicious</span>'
                    : '<span class="badge bg-secondary"><i class="fa fa-shield-alt me-1"></i>Benign</span>';
            }

            // Update Status
            const statusCell = nodeRow.querySelector('td:nth-child(6)');
            if (statusCell) {
                statusCell.innerHTML = data.status
                    ? '<span class="badge bg-success"><i class="fa fa-circle me-1"></i>Online</span>'
                    : '<span class="badge bg-danger-subtle text-danger"><i class="fa fa-circle me-1"></i>Offline</span>';
            }

            // Update Actions
            const actionsCell = nodeRow.querySelector('td:nth-child(7)');
            if (actionsCell) {
                const metricsLink = data.hash ? `
                    <li>
                        <a class="dropdown-item" href="/platform/dashboard/${this.scenarioName}/node/${data.hash}/metrics">
                            <i class="fa fa-chart-bar me-2"></i>Real-time metrics
                        </a>
                    </li>
                ` : '';

                actionsCell.innerHTML = `
                    <div class="dropdown d-flex justify-content-center">
                        <button class="btn btn-sm btn-outline-secondary dropdown-toggle" type="button"
                            data-bs-toggle="dropdown" aria-expanded="false">
                            <i class="fa fa-ellipsis-v"></i>
                        </button>
                        <ul class="dropdown-menu dropdown-menu-end">
                            ${metricsLink}
                            <li>
                                <a class="dropdown-item download" href="/platform/dashboard/${this.scenarioName}/node/${data.idx}/infolog">
                                    <i class="fa fa-file-alt me-2"></i>Download INFO logs
                                </a>
                            </li>
                            <li>
                                <a class="dropdown-item download" href="/platform/dashboard/${this.scenarioName}/node/${data.idx}/debuglog">
                                    <i class="fa fa-bug me-2"></i>Download DEBUG logs
                                </a>
                            </li>
                            <li>
                                <a class="dropdown-item download" href="/platform/dashboard/${this.scenarioName}/node/${data.idx}/errorlog">
                                    <i class="fa fa-exclamation-triangle me-2"></i>Download ERROR logs
                                </a>
                            </li>
                        </ul>
                    </div>
                `;
            }
        } catch (error) {
            this.error('Error updating table cells:', error);
        }
    }

    updateGraphDataFromStatus(nodesTable) {
        // Clear existing data
        this.gData.nodes = [];
        this.gData.links = [];

        // Create nodes
        nodesTable.forEach(node => {
            const nodeId = `${node.ip}:${node.port}`;
            this.gData.nodes.push({
                id: node.idx,
                ip: node.ip,
                port: node.port,
                ipport: nodeId,
                role: node.role,
                malicious: node.malicious,
                color: !node.status ? '#ff0000' : this.getNodeColor({ ipport: nodeId, role: node.role, malicious: node.malicious })
            });
        });

        // Create links between online nodes
        nodesTable.forEach(sourceNode => {
            if (sourceNode.status && sourceNode.neighbors) {
                const neighbors = sourceNode.neighbors.split(/[\s,]+/).filter(ip => ip.trim() !== '');
                neighbors.forEach(neighbor => {
                    const [neighborIP, neighborPort] = neighbor.split(':');
                    const targetNode = nodesTable.find(n => n.ip === neighborIP && n.port === neighborPort);
                    if (targetNode && targetNode.status) {
                        this.gData.links.push({
                            source: `${sourceNode.ip}:${sourceNode.port}`,
                            target: `${neighborIP}:${neighborPort}`,
                            value: this.randomFloatFromInterval(1.0, 1.3)
                        });
                    }
                });
            }
        });
    }

    updateAllMarkers() {
        Object.entries(this.droneMarkers).forEach(([uid, marker]) => {
            const ip = marker.ip;
            if (this.offlineNodes.has(ip)) {
                marker.setIcon(this.droneIconOffline);
                marker.getElement().classList.add('drone-offline');
            } else {
                marker.setIcon(this.droneIcon);
                marker.getElement().classList.remove('drone-offline');
            }
        });
    }

    checkAllNodesOffline() {
        // Get all unique node IPs from markers
        const allNodeIPs = new Set(Object.values(this.droneMarkers).map(marker => marker.ip));

        // Check if all nodes are in the offlineNodes set
        const allOffline = allNodeIPs.size > 0 && Array.from(allNodeIPs).every(ip => this.offlineNodes.has(ip));

        // Update scenario status badge
        const statusBadge = document.getElementById('scenario_status');
        if (statusBadge) {
            if (allNodeIPs.size === 0) {
                // Show Running status when there are no nodes
                statusBadge.className = 'badge bg-warning-subtle text-warning px-3 py-2 ms-3';
                statusBadge.innerHTML = '<i class="fa fa-spinner fa-spin me-2"></i>Running';
            } else if (allOffline) {
                statusBadge.className = 'badge bg-danger-subtle text-danger px-3 py-2 ms-3';
                statusBadge.innerHTML = '<i class="fa fa-times-circle me-2"></i>Finished';
<<<<<<< HEAD
=======
                const stopButton = document.getElementById('stop_button');
                if (stopButton) {
                    stopButton.style.display = 'none';
                }
>>>>>>> b6806e91
            } else {
                statusBadge.className = 'badge bg-warning-subtle text-warning px-3 py-2 ms-3';
                statusBadge.innerHTML = '<i class="fa fa-spinner fa-spin me-2"></i>Running';
            }
        }
    }

    // Helper method to compare two sets
    areSetsEqual(a, b) {
        if (a.size !== b.size) return false;
        for (const item of a) {
            if (!b.has(item)) return false;
        }
        return true;
    }
}

// Initialize monitor when DOM is loaded
document.addEventListener('DOMContentLoaded', () => {
    new Monitor();
});<|MERGE_RESOLUTION|>--- conflicted
+++ resolved
@@ -7,20 +7,20 @@
         // Get scenario name from URL path
         const pathParts = window.location.pathname.split('/');
         this.scenarioName = pathParts[pathParts.indexOf('dashboard') + 1];
-        
+
         this.clearAllData();
-        
+
         this.isLoadingInitialData = false;
         this.initialDataPromise = null;
-        
+
         this.initializeMap();
         this.initializeGraph();
         this.initializeWebSocket();
         this.initializeEventListeners();
         this.initializeDownloadHandlers();
-        
+
         this.startStaleNodeCheck();
-        
+
         // Load initial data and then start periodic status check
         this.loadInitialData().then(() => {
             this.startPeriodicStatusCheck();
@@ -49,18 +49,18 @@
         if (this.updateTimeout) {
             clearTimeout(this.updateTimeout);
         }
-        
+
         // Clear the table body
         const tableBody = document.querySelector('#table-nodes tbody');
         if (tableBody) {
             tableBody.innerHTML = '';
         }
-        
+
         // Clear the map markers and lines
         if (this.lineLayer) {
             this.lineLayer.clearLayers();
         }
-        
+
         this.log('All data structures cleared');
     }
 
@@ -673,7 +673,7 @@
             }
 
             const nodeId = `${data.ip}:${data.port}`;
-            
+
             // Check if this node already exists
             const existingNode = this.gData.nodes.find(n => n.ipport === nodeId);
             if (existingNode) {
@@ -1262,9 +1262,9 @@
                     try {
                         const currentMarker = this.droneMarkers[droneId];
                         const neighborFullIP = neighborIP.includes(':') ? neighborIP : `${neighborIP}:${currentMarker.port}`;
-                        
+
                         // Get distance from the current marker's neighbors_distance object
-                        const distance = currentMarker.neighbors_distance && 
+                        const distance = currentMarker.neighbors_distance &&
                                       currentMarker.neighbors_distance[neighborFullIP];
 
                         this.log('Distance data:', {
@@ -1503,7 +1503,7 @@
 
             data.nodes.forEach(node => {
                 const nodeId = `${node.ip}:${node.port}`;
-                
+
                 // Skip if we've already processed this node in this status check
                 if (processedNodes.has(nodeId)) {
                     this.log('Skipping duplicate node in status check:', nodeId);
@@ -1543,7 +1543,7 @@
                     // Preserve existing neighbor distances
                     const existingMarker = this.droneMarkers[nodeData.uid];
                     const neighborsDistance = existingMarker.neighbors_distance || {};
-                    
+
                     this.updateDronePosition(
                         nodeData.uid,
                         nodeData.ip,
@@ -1812,13 +1812,10 @@
             } else if (allOffline) {
                 statusBadge.className = 'badge bg-danger-subtle text-danger px-3 py-2 ms-3';
                 statusBadge.innerHTML = '<i class="fa fa-times-circle me-2"></i>Finished';
-<<<<<<< HEAD
-=======
                 const stopButton = document.getElementById('stop_button');
                 if (stopButton) {
                     stopButton.style.display = 'none';
                 }
->>>>>>> b6806e91
             } else {
                 statusBadge.className = 'badge bg-warning-subtle text-warning px-3 py-2 ms-3';
                 statusBadge.innerHTML = '<i class="fa fa-spinner fa-spin me-2"></i>Running';
