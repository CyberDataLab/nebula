--- conflicted
+++ resolved
@@ -527,18 +527,10 @@
                             <option>Label Flipping</option>
                             <option>Sample Poisoning</option>
                             <option>Model Poisoning</option>
-<<<<<<< HEAD
-                            <option>GLLNeuronInversionAttack</option>
-                            <option>NoiseInjectionAttack</option>
-                            <option>SwappingWeightsAttack</option>
-                            <option>DelayerAttack</option>
-                            <option>FloodingAttack</option>
-=======
                             <option>GLL Neuron Inversion</option>
                             <option>Noise Injection</option>
                             <option>Swapping Weights</option>
                             <option>Delayer</option>
->>>>>>> ca2c94ed
                         </select>
                         <h5 id="poisoned-node-title" class="step-title" style="margin-left: 11px; display: none;">% Malicious nodes</h5>
                         <div class="form-check form-check-inline" style="display: none;" id="poisoned-node-percent-container">
@@ -2766,10 +2758,6 @@
                 document.getElementById("poisoned-sample-percent-container").style.display = "block";
                 document.getElementById("poisoned-noise-title").style.display = "none";
                 document.getElementById("poisoned-noise-percent-container").style.display = "none";
-<<<<<<< HEAD
-            }
-            else if(this.value == "GLLNeuronInversionAttack" || this.value == "NoiseInjectionAttack" || this.value == "SwappingWeightsAttack" || this.value == "DelayerAttack" || this.value == "FloodingAttack"){
-=======
                 document.getElementById("noise-type-title").style.display = "none";
                 document.getElementById("noise-type-container").style.display = "none";
                 document.getElementById("targeted").checked = false;
@@ -2838,7 +2826,6 @@
                 document.getElementById("stop-attack-container").style.display = "block";
             }
             else if(this.value == "GLL Neuron Inversion"){
->>>>>>> ca2c94ed
                 document.getElementById("poisoned-node-title").style.display = "block";
                 document.getElementById("poisoned-node-percent-container").style.display = "block";
                 document.getElementById("poisoned-sample-title").style.display = "none";
