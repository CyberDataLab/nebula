--- conflicted
+++ resolved
@@ -13,6 +13,8 @@
 </section>
 
 <!-- Modal participant -->
+<div class="modal fade" id="participant-modal" tabindex="-1" role="dialog" aria-labelledby="participant-modal-title"
+    aria-hidden="true">
 <div class="modal fade" id="participant-modal" tabindex="-1" role="dialog" aria-labelledby="participant-modal-title"
     aria-hidden="true">
     <div class="modal-dialog" role="document">
@@ -536,26 +538,16 @@
                         <div class="form-check form-check-inline" id="noise-type-container" style="display: none;">
                             <select class="form-control" id="noise_type" name="noise-type"
                                 style="display: inline; width: 20%">
-<<<<<<< HEAD
-                                <option selected>Salt</option>
-                                <option>Gaussian</option>
-=======
                                 <option selected>Gaussian</option>
                                 <option>Salt</option>
->>>>>>> b6806e91
                                 <option>S&P</option>
                             </select>
                         </div>
                         <h5 id="targeted-title" class="step-title" style="display: none;">Targeted</h5>
                         <div class="form-check form-check-inline" id="targeted-container" style="display: none;">
                             <div class="form-check form-switch" style="margin-bottom: 20px;">
-<<<<<<< HEAD
-                                <input class="form-check-input" type="checkbox" id="targeted" checked="false"
-                                    style="display: inline; width: 80px; height: 30px;">
-=======
                                 <input class="form-check-input" type="checkbox" id="targeted"
                                         style="display: inline; width: 80px; height: 30px;">
->>>>>>> b6806e91
                             </div>
                         </div>
                         <h5 id="target_label-title" class="step-title" style="display: none;">Target label</h5>
@@ -629,12 +621,10 @@
                     <div id="reputation-settings" style="margin-top: 10px; display:none;">
                         <h5 class="step-title">Reputation Initialization</h5>
                         <input class="form-control" type="number" id="initial-reputation" name="initialReputation"
-<<<<<<< HEAD
                             step="0.01" style="display: inline; width: 80%" value="0.2" min="0.1" max="1">
-=======
-                            step="0.01" style="display: inline; width: 80%" value="0.6" min="0.1" max="1">
->>>>>>> b6806e91
                         <small id="reputationInitializationHelp" class="form-text text-muted">
+                            <i id="reputationInitializationHelpIcon" class="fa fa-info-circle"
+                                style="cursor: pointer;"></i>
                             <i id="reputationInitializationHelpIcon" class="fa fa-info-circle"
                                 style="cursor: pointer;"></i>
                         </small>
