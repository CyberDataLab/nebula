--- conflicted
+++ resolved
@@ -454,7 +454,6 @@
                     <h5 class="step-title">Individual participants</h5>
                     <div id="participant-items" class="row"></div>
                 </div>
-<<<<<<< HEAD
                 <!-- Advanced Deployment -->
                 <div class="form-group row container-shadow tiny grey">
                     <h5 class="step-number">Advanced Deployment <i class="fa fa-cloud-upload"></i>
@@ -477,8 +476,6 @@
                         </select>
                     </div>
                 </div>
-=======
->>>>>>> f61351a3
                 <!-- Advanced Topology -->
                 <div class="form-group row container-shadow tiny grey">
                     <h5 class="step-number">Advanced Topology <i class="fa fa-sitemap"></i>
