--- conflicted
+++ resolved
@@ -1057,14 +1057,10 @@
             data["poisoned_node_percent"] = document.getElementById("poisoned-node-percent").value
             data["poisoned_sample_percent"] = document.getElementById("poisoned-sample-percent").value
             data["poisoned_noise_percent"] = document.getElementById("poisoned-noise-percent").value
-<<<<<<< HEAD
             data["targeted"] = document.getElementById("targetedSwitch").checked ? true : false
             data["target_label"] = document.getElementById("target-label").value
             data["target_changed_label"] = document.getElementById("target-changed-label").value
-            // Step 14
-=======
             // Step 13
->>>>>>> f61351a3
             data["with_reputation"] = document.getElementById("with-reputation-btn").checked ? true : false
             data["is_dynamic_topology"] = document.getElementById("dynamic-topology-btn").checked ? true : false
             data["is_dynamic_aggregation"] = document.getElementById("dynamic-aggregation-btn").checked ? true : false
@@ -1174,14 +1170,10 @@
                 }
                 document.getElementById("poisoned-sample-percent").value = data["poisoned_sample_percent"];
                 document.getElementById("poisoned-noise-percent").value = data["poisoned_noise_percent"];
-<<<<<<< HEAD
                 document.getElementById("targetedSwitch").checked = data["targeted"]
                 document.getElementById("target-label").value = data["target_label"]
                 document.getElementById("target-changed-label").value = data["target_changed_label"]
-                // Step 14
-=======
                 // Step 12
->>>>>>> f61351a3
                 document.getElementById("with-reputation-btn").checked = data["with_reputation"];
                 if (data["with_reputation"]) {
                     document.getElementById("mtd-strategy").style.display = "block";
@@ -2569,13 +2561,10 @@
                 document.getElementById("poisoned-sample-percent").value = 0;
                 document.getElementById("poisoned-sample-title").style.display = "block";
                 document.getElementById("poisoned-sample-percent-container").style.display = "block";
-<<<<<<< HEAD
                 document.getElementById("targetedSwitch").checked = false;
                 document.getElementById("targetedSwitch").dispatchEvent(new Event('change'));
                 document.getElementById("targetedSwitch-title").style.display = "block";
                 document.getElementById("targetedSwitch-container").style.display = "block";
-=======
->>>>>>> f61351a3
                 document.getElementById("poisoned-noise-title").style.display = "none";
                 document.getElementById("poisoned-noise-percent-container").style.display = "none";
             }
