--- conflicted
+++ resolved
@@ -53,11 +53,7 @@
 
                         <div class="scenario-actions">
                             {% if scenario.status == "running" or scenario.status == "completed" %}
-<<<<<<< HEAD
-                            <a href="{{ url_for('nebula_stop_scenario', scenario_name=scenario.name, stop_all = False) }}"
-=======
                             <a id="stop_button" href="{{ url_for('nebula_stop_scenario', scenario_name=scenario.name, stop_all = False) }}"
->>>>>>> b6806e91
                                 class="btn btn-danger bg-danger-subtle text-danger w-100 mb-2">
                                 <i class="fa fa-stop-circle me-2"></i>Stop scenario
                             </a>
