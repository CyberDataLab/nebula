--- conflicted
+++ resolved
@@ -20,18 +20,6 @@
 RUN update-alternatives --install /usr/bin/python3 python3 /usr/bin/python3.11 2
 RUN update-alternatives --install /usr/bin/python python /usr/bin/python3 1
 
-<<<<<<< HEAD
-# Install iproute2 to introduce Latency Constraints
-RUN apt-get install -y iproute2
-
-# Install pip
-RUN curl https://bootstrap.pypa.io/get-pip.py -o get-pip.py
-RUN python3.11 get-pip.py
-
-RUN python3.11 -m pip install --upgrade pip setuptools virtualenv
-
-=======
->>>>>>> 60c91ef3
 RUN apt-get install -y nginx
 
 # Install gcc and git
