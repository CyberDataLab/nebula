--- conflicted
+++ resolved
@@ -24,9 +24,7 @@
 web3==6.20.0
 aiosqlite==0.20.0
 docker==7.1.0
-<<<<<<< HEAD
 # aim==3.24.0
-# TODO [FER] check if necessary down here
 torch==2.3.1
 torchvision==0.18.1
 lightning==2.3.3
@@ -37,7 +35,4 @@
 shap==0.46.0
 dotmap == 1.3.30
 hashids == 1.3.1
-codecarbon == 2.5.0
-=======
-# aim==3.24.0
->>>>>>> 8e80812d
+codecarbon == 2.5.0