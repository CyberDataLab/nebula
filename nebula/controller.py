--- conflicted
+++ resolved
@@ -9,7 +9,7 @@
 import sys
 import threading
 import time
- 
+
 import docker
 import psutil
 import uvicorn
@@ -17,149 +17,149 @@
 from fastapi import FastAPI
 from watchdog.events import PatternMatchingEventHandler
 from watchdog.observers import Observer
- 
+
 from nebula.addons.env import check_environment
 from nebula.config.config import Config
 from nebula.config.mender import Mender
 from nebula.scenarios import ScenarioManagement
 from nebula.tests import main as deploy_tests
 from nebula.utils import DockerUtils, SocketUtils
- 
- 
+
+
 # Setup controller logger
 class TermEscapeCodeFormatter(logging.Formatter):
     def __init__(self, fmt=None, datefmt=None, style="%", validate=True):
         super().__init__(fmt, datefmt, style, validate)
- 
+
     def format(self, record):
         escape_re = re.compile(r"\x1b\[[0-9;]*m")
         record.msg = re.sub(escape_re, "", str(record.msg))
         return super().format(record)
- 
- 
+
+
 # Initialize FastAPI app outside the Controller class
 app = FastAPI()
- 
- 
+
+
 # Define endpoints outside the Controller class
 @app.get("/")
 async def read_root():
     return {"message": "Welcome to the NEBULA Controller API"}
- 
- 
+
+
 @app.get("/status")
 async def get_status():
     return {"status": "NEBULA Controller API is running"}
- 
- 
+
+
 @app.get("/resources")
 async def get_resources():
     devices = 0
     gpu_memory_percent = []
- 
+
     # Obtain available RAM
     memory_info = await asyncio.to_thread(psutil.virtual_memory)
- 
+
     if importlib.util.find_spec("pynvml") is not None:
         try:
             import pynvml
- 
+
             await asyncio.to_thread(pynvml.nvmlInit)
             devices = await asyncio.to_thread(pynvml.nvmlDeviceGetCount)
- 
+
             # Obtain GPU info
             for i in range(devices):
                 handle = await asyncio.to_thread(pynvml.nvmlDeviceGetHandleByIndex, i)
                 memory_info_gpu = await asyncio.to_thread(pynvml.nvmlDeviceGetMemoryInfo, handle)
                 memory_used_percent = (memory_info_gpu.used / memory_info_gpu.total) * 100
                 gpu_memory_percent.append(memory_used_percent)
- 
+
         except Exception:  # noqa: S110
             pass
- 
+
     return {
         # "cpu_percent": psutil.cpu_percent(),
         "gpus": devices,
         "memory_percent": memory_info.percent,
         "gpu_memory_percent": gpu_memory_percent,
     }
- 
- 
+
+
 @app.get("/least_memory_gpu")
 async def get_least_memory_gpu():
     gpu_with_least_memory_index = None
- 
+
     if importlib.util.find_spec("pynvml") is not None:
         try:
             import pynvml
- 
+
             await asyncio.to_thread(pynvml.nvmlInit)
             devices = await asyncio.to_thread(pynvml.nvmlDeviceGetCount)
- 
+
             # Obtain GPU info
             for i in range(devices):
                 handle = await asyncio.to_thread(pynvml.nvmlDeviceGetHandleByIndex, i)
                 memory_info = await asyncio.to_thread(pynvml.nvmlDeviceGetMemoryInfo, handle)
                 memory_used_percent = (memory_info.used / memory_info.total) * 100
- 
+
                 # Obtain GPU with less memory available
                 if memory_used_percent > max_memory_used_percent:
                     max_memory_used_percent = memory_used_percent
                     gpu_with_least_memory_index = i
- 
+
         except Exception:  # noqa: S110
             pass
- 
+
     return {
         "gpu_with_least_memory_index": gpu_with_least_memory_index,
     }
- 
- 
+
+
 @app.get("/available_gpus/")
 async def get_available_gpu():
     available_gpus = []
- 
+
     if importlib.util.find_spec("pynvml") is not None:
         try:
             import pynvml
- 
+
             await asyncio.to_thread(pynvml.nvmlInit)
             devices = await asyncio.to_thread(pynvml.nvmlDeviceGetCount)
- 
+
             # Obtain GPU info
             for i in range(devices):
                 handle = await asyncio.to_thread(pynvml.nvmlDeviceGetHandleByIndex, i)
                 memory_info = await asyncio.to_thread(pynvml.nvmlDeviceGetMemoryInfo, handle)
                 memory_used_percent = (memory_info.used / memory_info.total) * 100
- 
+
                 # Obtain available GPUs
                 if memory_used_percent < 5:
                     available_gpus.append(i)
- 
+
             return {
                 "available_gpus": available_gpus,
             }
         except Exception:  # noqa: S110
             pass
- 
- 
+
+
 class NebulaEventHandler(PatternMatchingEventHandler):
     """
     NebulaEventHandler handles file system events for .sh scripts.
- 
+
     This class monitors the creation, modification, and deletion of .sh scripts
     in a specified directory.
     """
- 
+
     patterns = ["*.sh", "*.ps1"]
- 
+
     def __init__(self):
         super(NebulaEventHandler, self).__init__()
         self.last_processed = {}
         self.timeout_ns = 5 * 1e9
         self.processing_files = set()
         self.lock = threading.Lock()
- 
+
     def _should_process_event(self, src_path: str) -> bool:
         current_time_ns = time.time_ns()
         logging.info(f"Current time (ns): {current_time_ns}")
@@ -171,7 +171,7 @@
                     return False
             self.last_processed[src_path] = current_time_ns
         return True
- 
+
     def _is_being_processed(self, src_path: str) -> bool:
         with self.lock:
             if src_path in self.processing_files:
@@ -179,52 +179,19 @@
                 return True
             self.processing_files.add(src_path)
         return False
- 
+
     def _processing_done(self, src_path: str):
         with self.lock:
             if src_path in self.processing_files:
                 self.processing_files.remove(src_path)
- 
+
     def verify_nodes_ports(self, src_path):
         parent_dir = os.path.dirname(src_path)
         base_dir = os.path.basename(parent_dir)
         scenario_path = os.path.join(os.path.dirname(parent_dir), base_dir)
- 
+
         try:
             port_mapping = {}
-<<<<<<< HEAD
-            new_port_start = 50001
-            for filename in os.listdir(scenario_path):
-                if filename.endswith(".json") and filename.startswith("participant"):
-                    file_path = os.path.join(scenario_path, filename)
- 
-                    with open(file_path) as json_file:
-                        node = json.load(json_file)
- 
-                    current_port = node["network_args"]["port"]
-                    port_mapping[current_port] = SocketUtils.find_free_port(start_port=new_port_start)
-                    new_port_start = port_mapping[current_port] + 1
- 
-            for filename in os.listdir(scenario_path):
-                if filename.endswith(".json") and filename.startswith("participant"):
-                    file_path = os.path.join(scenario_path, filename)
- 
-                    with open(file_path) as json_file:
-                        node = json.load(json_file)
- 
-                    current_port = node["network_args"]["port"]
-                    node["network_args"]["port"] = port_mapping[current_port]
-                    neighbors = node["network_args"]["neighbors"]
- 
-                    for old_port, new_port in port_mapping.items():
-                        neighbors = neighbors.replace(f":{old_port}", f":{new_port}")
- 
-                    node["network_args"]["neighbors"] = neighbors
- 
-                    with open(file_path, "w") as f:
-                        json.dump(node, f, indent=4)
- 
-=======
             new_port_start = 50000
 
             participant_files = sorted(
@@ -258,10 +225,9 @@
                 with open(file_path, "w") as f:
                     json.dump(node, f, indent=4)
 
->>>>>>> 56977db3
         except Exception as e:
             print(f"Error processing JSON files: {e}")
- 
+
     def on_created(self, event):
         """
         Handles the event when a file is created.
@@ -279,7 +245,7 @@
             self.run_script(src_path)
         finally:
             self._processing_done(src_path)
- 
+
     def on_deleted(self, event):
         """
         Handles the event when a file is deleted.
@@ -304,7 +270,7 @@
             logging.exception(f"Error while killing processes: {e}")
         finally:
             self._processing_done(src_path)
- 
+
     def run_script(self, script):
         try:
             logging.info(f"Running script: {script}")
@@ -325,7 +291,7 @@
                 return
         except Exception as e:
             logging.exception(f"Error while running script: {e}")
- 
+
     def kill_script_processes(self, pids_file):
         try:
             with open(pids_file) as f:
@@ -362,8 +328,8 @@
             logging.exception(f"PID file not found: {pids_file}")
         except Exception as e:
             logging.exception(f"Error while reading PIDs from file: {e}")
- 
- 
+
+
 class Controller:
     def __init__(self, args):
         self.scenario_name = args.scenario_name if hasattr(args, "scenario_name") else None
@@ -392,34 +358,34 @@
             else os.path.dirname(os.path.dirname(os.path.abspath(__file__)))
         )
         self.host_platform = "windows" if sys.platform == "win32" else "unix"
- 
+
         # Network configuration (nodes deployment in a network)
         self.network_subnet = args.network_subnet if hasattr(args, "network_subnet") else None
         self.network_gateway = args.network_gateway if hasattr(args, "network_gateway") else None
- 
+
         # Configure logger
         self.configure_logger()
- 
+
         # Check ports available
         if not SocketUtils.is_port_open(self.controller_port):
             self.controller_port = SocketUtils.find_free_port()
- 
+
         if not SocketUtils.is_port_open(self.frontend_port):
             self.frontend_port = SocketUtils.find_free_port(self.controller_port + 1)
- 
+
         if not SocketUtils.is_port_open(self.statistics_port):
             self.statistics_port = SocketUtils.find_free_port(self.frontend_port + 1)
- 
+
         self.config = Config(entity="controller")
         self.topologymanager = None
         self.n_nodes = 0
         self.mender = None if self.simulation else Mender()
         self.use_blockchain = args.use_blockchain if hasattr(args, "use_blockchain") else False
         self.gpu_available = False
- 
+
         # Reference the global app instance
         self.app = app
- 
+
     def configure_logger(self):
         log_console_format = "[%(asctime)s] [%(name)s] [%(levelname)s] %(message)s"
         console_handler = logging.StreamHandler()
@@ -443,7 +409,7 @@
             handler = logging.FileHandler(os.path.join(self.log_dir, "controller.log"), mode="a")
             handler.setFormatter(logging.Formatter("[%(asctime)s] [%(name)s] [%(levelname)s] %(message)s"))
             logger.addHandler(handler)
- 
+
     def start(self):
         banner = """
                         ███╗   ██╗███████╗██████╗ ██╗   ██╗██╗      █████╗
@@ -457,17 +423,17 @@
                               https://github.com/CyberDataLab/nebula
                     """
         print("\x1b[0;36m" + banner + "\x1b[0m")
- 
+
         # Load the environment variables
         load_dotenv(self.env_path)
- 
+
         # Save controller pid
         with open(os.path.join(os.path.dirname(__file__), "controller.pid"), "w") as f:
             f.write(str(os.getpid()))
- 
+
         # Check information about the environment
         check_environment()
- 
+
         # Save the configuration in environment variables
         logging.info("Saving configuration in environment variables...")
         os.environ["NEBULA_ROOT"] = self.root_path
@@ -477,34 +443,30 @@
         os.environ["NEBULA_STATISTICS_PORT"] = str(self.statistics_port)
         os.environ["NEBULA_ROOT_HOST"] = self.root_path
         os.environ["NEBULA_HOST_PLATFORM"] = self.host_platform
- 
+
         # Start the FastAPI app in a daemon thread
         app_thread = threading.Thread(target=self.run_controller_api, daemon=True)
         app_thread.start()
         logging.info(f"NEBULA Controller is running at port {self.controller_port}")
- 
+
         if self.production:
             self.run_waf()
             logging.info(f"NEBULA WAF is running at port {self.waf_port}")
             logging.info(f"Grafana Dashboard is running at port {self.grafana_port}")
- 
+
         if self.test:
             self.run_test()
         else:
             self.run_frontend()
             logging.info(f"NEBULA Frontend is running at http://localhost:{self.frontend_port}")
             logging.info(f"NEBULA Databases created in {self.databases_dir}")
-<<<<<<< HEAD
- 
-=======
-
->>>>>>> 56977db3
+
         # Watchdog for running additional scripts in the host machine (i.e. during the execution of a federation)
         event_handler = NebulaEventHandler()
         observer = Observer()
         observer.schedule(event_handler, path=self.config_dir, recursive=True)
         observer.start()
- 
+
         if self.mender:
             logging.info("[Mender.module] Mender module initialized")
             time.sleep(2)
@@ -529,13 +491,13 @@
                 logging.info("[Mender.module] \tSending configuration...")
                 time.sleep(5)
             sys.exit(0)
- 
+
         logging.info("Press Ctrl+C for exit from NEBULA (global exit)")
- 
+
         # Adjust signal handling inside the start method
         signal.signal(signal.SIGTERM, self.signal_handler)
         signal.signal(signal.SIGINT, self.signal_handler)
- 
+
         try:
             while True:
                 time.sleep(1)
@@ -543,15 +505,15 @@
             logging.info("Closing NEBULA (exiting from components)... Please wait")
             observer.stop()
             self.stop()
- 
+
         observer.join()
- 
+
     def signal_handler(self, sig, frame):
         # Handle termination signals
         logging.info("Received termination signal, shutting down...")
         self.stop()
         sys.exit(0)
- 
+
     def run_controller_api(self):
         uvicorn.run(
             self.app,
@@ -559,27 +521,27 @@
             port=self.controller_port,
             log_config=None,  # Prevent Uvicorn from configuring logging
         )
- 
+
     def run_waf(self):
         network_name = f"{os.environ['USER']}_nebula-net-base"
         base = DockerUtils.create_docker_network(network_name)
- 
+
         client = docker.from_env()
- 
+
         volumes_waf = ["/var/log/nginx"]
- 
+
         ports_waf = [80]
- 
+
         host_config_waf = client.api.create_host_config(
             binds=[f"{os.environ['NEBULA_LOGS_DIR']}/waf/nginx:/var/log/nginx"],
             privileged=True,
             port_bindings={80: self.waf_port},
         )
- 
+
         networking_config_waf = client.api.create_networking_config({
             f"{network_name}": client.api.create_endpoint_config(ipv4_address=f"{base}.200")
         })
- 
+
         container_id_waf = client.api.create_container(
             image="nebula-waf",
             name=f"{os.environ['USER']}_nebula-waf",
@@ -589,9 +551,9 @@
             networking_config=networking_config_waf,
             ports=ports_waf,
         )
- 
+
         client.api.start(container_id_waf)
- 
+
         environment = {
             "GF_SECURITY_ADMIN_PASSWORD": "admin",
             "GF_USERS_ALLOW_SIGN_UP": "false",
@@ -603,17 +565,17 @@
             "GF_DASHBOARDS_DEFAULT_HOME_DASHBOARD_PATH": "/var/lib/grafana/dashboards/dashboard.json",
             "GF_METRICS_MAX_LIMIT_TSDB": "0",
         }
- 
+
         ports = [3000]
- 
+
         host_config = client.api.create_host_config(
             port_bindings={3000: self.grafana_port},
         )
- 
+
         networking_config = client.api.create_networking_config({
             f"{network_name}": client.api.create_endpoint_config(ipv4_address=f"{base}.201")
         })
- 
+
         container_id = client.api.create_container(
             image="nebula-waf-grafana",
             name=f"{os.environ['USER']}_nebula-waf-grafana",
@@ -623,21 +585,21 @@
             networking_config=networking_config,
             ports=ports,
         )
- 
+
         client.api.start(container_id)
- 
+
         command = ["-config.file=/mnt/config/loki-config.yml"]
- 
+
         ports_loki = [3100]
- 
+
         host_config_loki = client.api.create_host_config(
             port_bindings={3100: self.loki_port},
         )
- 
+
         networking_config_loki = client.api.create_networking_config({
             f"{network_name}": client.api.create_endpoint_config(ipv4_address=f"{base}.202")
         })
- 
+
         container_id_loki = client.api.create_container(
             image="nebula-waf-loki",
             name=f"{os.environ['USER']}_nebula-waf-loki",
@@ -647,21 +609,21 @@
             networking_config=networking_config_loki,
             ports=ports_loki,
         )
- 
+
         client.api.start(container_id_loki)
- 
+
         volumes_promtail = ["/var/log/nginx"]
- 
+
         host_config_promtail = client.api.create_host_config(
             binds=[
                 f"{os.environ['NEBULA_LOGS_DIR']}/waf/nginx:/var/log/nginx",
             ],
         )
- 
+
         networking_config_promtail = client.api.create_networking_config({
             f"{network_name}": client.api.create_endpoint_config(ipv4_address=f"{base}.203")
         })
- 
+
         container_id_promtail = client.api.create_container(
             image="nebula-waf-promtail",
             name=f"{os.environ['USER']}_nebula-waf-promtail",
@@ -670,9 +632,9 @@
             host_config=host_config_promtail,
             networking_config=networking_config_promtail,
         )
- 
+
         client.api.start(container_id_promtail)
- 
+
     def run_frontend(self):
         if sys.platform == "win32":
             if not os.path.exists("//./pipe/docker_Engine"):
@@ -684,20 +646,20 @@
                 raise Exception(
                     "/var/run/docker.sock not found, please check if Docker is running and Docker Compose is installed."
                 )
- 
+
         try:
             subprocess.check_call(["nvidia-smi"])
             self.gpu_available = True
         except Exception:
             logging.info("No GPU available for the frontend, nodes will be deploy in CPU mode")
- 
+
         network_name = f"{os.environ['USER']}_nebula-net-base"
- 
+
         # Create the Docker network
         base = DockerUtils.create_docker_network(network_name)
- 
+
         client = docker.from_env()
- 
+
         environment = {
             "NEBULA_CONTROLLER_NAME": os.environ["USER"],
             "NEBULA_PRODUCTION": self.production,
@@ -716,11 +678,11 @@
             "NEBULA_CONTROLLER_PORT": self.controller_port,
             "NEBULA_CONTROLLER_HOST": "host.docker.internal",
         }
- 
+
         volumes = ["/nebula", "/var/run/docker.sock", "/etc/nginx/sites-available/default"]
- 
+
         ports = [80, 8080]
- 
+
         host_config = client.api.create_host_config(
             binds=[
                 f"{self.root_path}:/nebula",
@@ -731,11 +693,11 @@
             extra_hosts={"host.docker.internal": "host-gateway"},
             port_bindings={80: self.frontend_port, 8080: self.statistics_port},
         )
- 
+
         networking_config = client.api.create_networking_config({
             f"{network_name}": client.api.create_endpoint_config(ipv4_address=f"{base}.100")
         })
- 
+
         container_id = client.api.create_container(
             image="nebula-frontend",
             name=f"{os.environ['USER']}_nebula-frontend",
@@ -746,16 +708,16 @@
             networking_config=networking_config,
             ports=ports,
         )
- 
+
         client.api.start(container_id)
- 
+
     def run_test(self):
         deploy_tests.start()
- 
+
     @staticmethod
     def stop_waf():
         DockerUtils.remove_containers_by_prefix(f"{os.environ['USER']}_nebula-waf")
- 
+
     @staticmethod
     def stop():
         logging.info("Closing NEBULA (exiting from components)... Please wait")
