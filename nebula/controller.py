--- conflicted
+++ resolved
@@ -171,14 +171,11 @@
                                     for fd in child.open_files():
                                         try:
                                             fd.close()
-<<<<<<< HEAD
-=======
                                         except AttributeError:
                                             try:
                                                 os.close(fd.fd)
                                             except Exception as e:
                                                 logging.error(f"Error closing file descriptor {fd.fd} for child process {child.pid}: {e}")
->>>>>>> 8e80812d
                                         except Exception as e:
                                             logging.error(f"Error closing file descriptor {fd.fd} for child process {child.pid}: {e}")
                                     child.kill()
@@ -191,14 +188,11 @@
                                 for fd in process.open_files():
                                     try:
                                         fd.close()
-<<<<<<< HEAD
-=======
                                     except AttributeError:
                                         try:
                                             os.close(fd.fd)
                                         except Exception as e:
                                             logging.error(f"Error closing file descriptor {fd.fd} for main process {pid}: {e}")
->>>>>>> 8e80812d
                                     except Exception as e:
                                         logging.error(f"Error closing file descriptor {fd.fd} for main process {pid}: {e}")
                                 process.kill()
