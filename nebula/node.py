--- conflicted
+++ resolved
@@ -4,11 +4,8 @@
 import random
 import warnings
 import numpy as np
-<<<<<<< HEAD
-=======
 import torch
 torch.multiprocessing.set_start_method("spawn", force=True)
->>>>>>> 1264a493
 
 # Ignore CryptographyDeprecationWarning (datatime issues with cryptography library)
 from cryptography.utils import CryptographyDeprecationWarning
@@ -215,7 +212,7 @@
             model = ProtoStudentMNISTModelCNN(knowledge_distilation="MD", send_logic="mixed_2rounds", weighting="adaptative")
             learner = ProtoKDQuantizationLightning
         else:
-            raise ValueError(f"Model {model} not supported")
+            raise ValueError(f"Model {model} not supported for dataset {dataset_str}")
     elif dataset_str == "FashionMNIST":
         dataset = FashionMNISTDataset(
             num_classes=10,
@@ -300,7 +297,7 @@
             model = ProtoStudentFashionMNISTModelCNN(knowledge_distilation="KD", weighting="adaptative", send_logic="mixed_2rounds")
             learner = ProtoKDQuantizationLightning
         else:
-            raise ValueError(f"Model {model} not supported")
+            raise ValueError(f"Model {model} not supported for dataset {dataset_str}")
     elif dataset_str == "SYSCALL":
         dataset = SYSCALLDataset(
             num_classes=10,
@@ -474,8 +471,7 @@
             model = ProtoStudentCIFAR10ModelResnet8(knowledge_distilation="MD", weighting="adaptative", send_logic="mixed_2rounds")
             learner = ProtoKDQuantizationLightning
         else:
-            raise ValueError(f"Model {model} not supported")
-
+            raise ValueError(f"Model {model} not supported for dataset {dataset_str}")
     elif dataset_str == "MilitarySAR":
         dataset = MilitarySARDataset(
             num_classes=10,
@@ -695,5 +691,5 @@
         import asyncio
         asyncio.run(main(), debug=False)
     else:
-        import uvloop 
+        import uvloop
         uvloop.run(main(), debug=False)