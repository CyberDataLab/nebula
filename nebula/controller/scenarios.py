--- conflicted
+++ resolved
@@ -237,24 +237,14 @@
             "Delayer",
             "Flooding",
         }
-<<<<<<< HEAD
-
-        # Handle attack parameter which can be either a string or a list
-        if isinstance(attack, list):
-            if not attack:  # Empty list
-                attack = "No Attack"
-            else:
-                attack = attack[0]  # Take the first attack if it's a list
-=======
-        
+
         # Get attack type from attack_params
         if attack_params and "attacks" in attack_params:
             attack = attack_params["attacks"]
-        
+
         # Handle attack parameter which can be either a string or None
         if attack is None:
             attack = "No Attack"
->>>>>>> b6806e91
         elif not isinstance(attack, str):
             raise ValueError(f"Invalid attack type: {attack}. Expected string or None.")
 
@@ -314,13 +304,8 @@
                 logging.info(f"Node {node} marked as malicious with attack {attack}")
 
                 # Initialize attack parameters with defaults
-<<<<<<< HEAD
-                attack_params = attack_params.copy() if attack_params else {}
-
-=======
                 node_attack_params = attack_params.copy() if attack_params else {}
-                
->>>>>>> b6806e91
+
                 # Set attack-specific parameters
                 if attack == "Label Flipping":
                     node_attack_params["poisoned_node_percent"] = poisoned_node_percent
@@ -335,31 +320,6 @@
                         )
 
                 elif attack == "Sample Poisoning":
-<<<<<<< HEAD
-                    attack_params["poisonedNodePercent"] = poisoned_node_percent
-                    attack_params["poisonedSamplePercent"] = poisoned_sample_percent
-                    attack_params["poisonedNoisePercent"] = poisoned_noise_percent
-                    attack_params["noiseType"] = attack_params.get("noiseType", "Salt")
-                    attack_params["targeted"] = attack_params.get("targeted", False)
-
-                elif attack == "Model Poisoning":
-                    attack_params["poisonedNodePercent"] = poisoned_node_percent
-                    attack_params["poisonedNoisePercent"] = poisoned_noise_percent
-                    attack_params["noiseType"] = attack_params.get("noiseType", "Salt")
-
-                elif attack == "GLL Neuron Inversion":
-                    attack_params["poisonedNodePercent"] = poisoned_node_percent
-
-                elif attack == "Swapping Weights":
-                    attack_params["poisonedNodePercent"] = poisoned_node_percent
-                    attack_params["layerIdx"] = validate_positive_int(attack_params.get("layerIdx", 0), "layerIdx")
-
-                elif attack == "Delayer":
-                    attack_params["poisonedNodePercent"] = poisoned_node_percent
-                    attack_params["delay"] = validate_positive_int(attack_params.get("delay", 10), "delay")
-                    attack_params["targetPercentage"] = validate_percentage(
-                        attack_params.get("targetPercentage", 100), "targetPercentage"
-=======
                     node_attack_params["poisoned_node_percent"] = poisoned_node_percent
                     node_attack_params["poisoned_sample_percent"] = poisoned_sample_percent
                     node_attack_params["poisoned_noise_percent"] = poisoned_noise_percent
@@ -369,29 +329,26 @@
                         node_attack_params["target_label"] = validate_positive_int(
                             attack_params.get("targetLabel", 4), "target_label"
                         )
-                
+
                 elif attack == "Model Poisoning":
                     node_attack_params["poisoned_node_percent"] = poisoned_node_percent
                     node_attack_params["poisoned_noise_percent"] = poisoned_noise_percent
                     node_attack_params["noise_type"] = attack_params.get("noiseType", "Gaussian")
-                
+
                 elif attack == "GLL Neuron Inversion":
                     node_attack_params["poisoned_node_percent"] = poisoned_node_percent
-                
+
                 elif attack == "Swapping Weights":
                     node_attack_params["poisoned_node_percent"] = poisoned_node_percent
                     node_attack_params["layer_idx"] = validate_positive_int(
                         attack_params.get("layerIdx", 0), "layer_idx"
                     )
-                
+
                 elif attack == "Delayer":
                     node_attack_params["poisoned_node_percent"] = poisoned_node_percent
-                    node_attack_params["delay"] = validate_positive_int(
-                        attack_params.get("delay", 10), "delay"
-                    )
+                    node_attack_params["delay"] = validate_positive_int(attack_params.get("delay", 10), "delay")
                     node_attack_params["target_percentage"] = validate_percentage(
                         attack_params.get("targetPercentage", 100), "target_percentage"
->>>>>>> b6806e91
                     )
                     node_attack_params["selection_interval"] = validate_positive_int(
                         attack_params.get("selectionInterval", 1), "selection_interval"
@@ -410,12 +367,6 @@
                     )
 
                 # Add common attack parameters
-<<<<<<< HEAD
-                attack_params["startRound"] = validate_positive_int(attack_params.get("startRound", 1), "startRound")
-                attack_params["stopRound"] = validate_positive_int(attack_params.get("stopRound", 10), "stopRound")
-                attack_params["attackInterval"] = validate_positive_int(
-                    attack_params.get("attackInterval", 1), "attackInterval"
-=======
                 node_attack_params["round_start_attack"] = validate_positive_int(
                     attack_params.get("roundStartAttack", 1), "round_start_attack"
                 )
@@ -424,37 +375,23 @@
                 )
                 node_attack_params["attack_interval"] = validate_positive_int(
                     attack_params.get("attackInterval", 1), "attack_interval"
->>>>>>> b6806e91
                 )
 
                 # Validate round parameters
                 if node_attack_params["round_start_attack"] >= node_attack_params["round_stop_attack"]:
                     raise ValueError("round_start_attack must be less than round_stop_attack")
-                
+
                 node_attack_params["attacks"] = node_att
                 nodes[node]["attack_params"] = node_attack_params
             else:
                 nodes[node]["attack_params"] = {"attacks": "No Attack"}
-            
+
             nodes[node]["malicious"] = malicious
             nodes[node]["with_reputation"] = with_reputation
-<<<<<<< HEAD
-            nodes[node]["attacks"] = node_att
-            nodes[node]["attack_params"] = attack_params
-
-            # Ensure the attack type is properly set in the node configuration
-            if malicious and attack != "No Attack":
-                nodes[node]["adversarial_args"] = {"attacks": attack, "attack_params": attack_params}
-            else:
-                nodes[node]["adversarial_args"] = {"attacks": "No Attack", "attack_params": {}}
 
             logging.info(
-                f"Node {node} final configuration - malicious: {nodes[node]['malicious']}, attack: {nodes[node]['attacks']}"
-            )
-=======
-
-            logging.info(f"Node {node} final configuration - malicious: {nodes[node]['malicious']}, attack: {nodes[node]['attack_params']['attacks']}")
->>>>>>> b6806e91
+                f"Node {node} final configuration - malicious: {nodes[node]['malicious']}, attack: {nodes[node]['attack_params']['attacks']}"
+            )
 
         return nodes
 
