--- conflicted
+++ resolved
@@ -325,6 +325,7 @@
             "Flooding",
         }
 
+
         # Get attack type from attack_params
         if attack_params and "attacks" in attack_params:
             attack = attack_params["attacks"]
@@ -382,11 +383,7 @@
         for node in nodes:
             node_att = "No Attack"
             malicious = False
-<<<<<<< HEAD
-            with_reputation = self.with_reputation
-=======
             node_reputation = self.reputation.copy() if self.reputation else None
->>>>>>> b85d196c
 
             if node in attacked_nodes or nodes[node]["malicious"]:
                 malicious = True
@@ -680,7 +677,6 @@
                 participant_config["adversarial_args"]["attack_params"] = node_config["attack_params"]
             else:
                 participant_config["adversarial_args"]["attack_params"] = {"attacks": "No Attack"}
-<<<<<<< HEAD
             participant_config["defense_args"]["with_reputation"] = node_config["with_reputation"]
             if isinstance(self.scenario.reputation_metrics, list):
                 metrics_list = self.scenario.reputation_metrics
@@ -703,10 +699,6 @@
             participant_config["defense_args"]["weight_fraction_params_changed"] = (
                 self.scenario.weight_fraction_params_changed
             )
-=======
-            participant_config["defense_args"]["reputation"] = self.scenario.reputation
-
->>>>>>> b85d196c
             participant_config["mobility_args"]["random_geo"] = self.scenario.random_geo
             participant_config["mobility_args"]["latitude"] = self.scenario.latitude
             participant_config["mobility_args"]["longitude"] = self.scenario.longitude
