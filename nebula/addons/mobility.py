--- conflicted
+++ resolved
@@ -9,17 +9,10 @@
 from nebula.core.nebulaevents import GPSEvent, ChangeLocationEvent
 from nebula.core.utils.locker import Locker
 from nebula.addons.functions import print_msg_box
-from nebula.core.eventmanager import EventManager
-from nebula.core.nebulaevents import GPSEvent
-from nebula.core.utils.locker import Locker
 
 
 class Mobility:
-<<<<<<< HEAD
     def __init__(self, config, verbose=False):
-=======
-    def __init__(self, config, cm: "CommunicationsManager", verbose=False):
->>>>>>> be5d9bec
         """
         Initializes the mobility module with specified configuration and communication manager.
 
@@ -74,13 +67,10 @@
         self._nodes_distances = {}
         self._nodes_distances_lock = Locker("nodes_distances_lock", async_lock=True)
         self._verbose = verbose
-<<<<<<< HEAD
 
     @cached_property
     def cm(self):
         return CommunicationsManager.get_instance()
-=======
->>>>>>> be5d9bec
 
     @property
     def round(self):
@@ -111,14 +101,11 @@
                            `run_mobility` operation.
         """
         await EventManager.get_instance().subscribe_addonevent(GPSEvent, self.update_nodes_distances)
+        await EventManager.get_instance().subscribe_addonevent(GPSEvent, self.update_nodes_distances)
         task = asyncio.create_task(self.run_mobility())
         return task
 
-<<<<<<< HEAD
     async def update_nodes_distances(self, gpsevent : GPSEvent):
-=======
-    async def update_nodes_distances(self, gpsevent: GPSEvent):
->>>>>>> be5d9bec
         distances = await gpsevent.get_event_data()
         async with self._nodes_distances_lock:
             self._nodes_distances = dict(distances)
@@ -149,11 +136,7 @@
         """
         if not self.mobility:
             return
-<<<<<<< HEAD
         #await asyncio.sleep(self.grace_time)
-=======
-        # await asyncio.sleep(self.grace_time)
->>>>>>> be5d9bec
         while True:
             await self.change_geo_location()
             await asyncio.sleep(self.period)
@@ -179,12 +162,7 @@
             - The calculated radius is converted from meters to degrees based on an approximate
               conversion factor (1 degree is approximately 111 kilometers).
         """
-<<<<<<< HEAD
         if self._verbose: logging.info("📍  Changing geo location randomly")
-=======
-        if self._verbose:
-            logging.info("📍  Changing geo location randomly")
->>>>>>> be5d9bec
         # radius_in_degrees = self.radius_federation / 111000
         max_radius_in_degrees = self.max_movement_random_strategy / 111000
         radius = random.uniform(0, max_radius_in_degrees)  # noqa: S311
@@ -264,16 +242,10 @@
             longitude = self.config.participant["mobility_args"]["longitude"]
 
         self.config.participant["mobility_args"]["latitude"] = latitude
-<<<<<<< HEAD
         self.config.participant["mobility_args"]["longitude"] = latitude
         if self._verbose: logging.info(f"📍  New geo location: {latitude}, {longitude}")
         cle = ChangeLocationEvent(latitude, latitude)
         asyncio.create_task(EventManager.get_instance().publish_addonevent(cle))
-=======
-        self.config.participant["mobility_args"]["longitude"] = longitude
-        if self._verbose:
-            logging.info(f"📍  New geo location: {latitude}, {longitude}")
->>>>>>> be5d9bec
 
     async def change_geo_location(self):
         """
@@ -301,14 +273,14 @@
             random.seed(time.time() + self.config.participant["device_args"]["idx"])
             latitude = float(self.config.participant["mobility_args"]["latitude"])
             longitude = float(self.config.participant["mobility_args"]["longitude"])
+            if True:
             if True:
                 # Get neighbor closer to me
                 async with self._nodes_distances_lock:
                     sorted_list = sorted(self._nodes_distances.items(), key=lambda item: item[1][0])
                     # Transformamos la lista para obtener solo dirección y coordenadas
                     result = [(addr, dist, coords) for addr, (dist, coords) in sorted_list]
-<<<<<<< HEAD
-                    
+
                 selected_neighbor = result[0] if result else None
                 if selected_neighbor:
                     #logging.info(f"📍  Selected neighbor: {selected_neighbor}")
@@ -316,17 +288,8 @@
                     if dist > self.max_initiate_approximation:
                         # If the distance is too big, we move towards the neighbor
                         if self._verbose: logging.info(f"Moving towards nearest neighbor: {addr}")
-=======
-
-                selected_neighbor = result[0] if result else None
-                if selected_neighbor:
-                    # logging.info(f"📍  Selected neighbor: {selected_neighbor}")
-                    addr, dist, (lat, long) = selected_neighbor
-                    if dist > self.max_initiate_approximation:
-                        # If the distance is too big, we move towards the neighbor
-                        logging.info(f"Moving towards nearest neighbor: {addr}")
->>>>>>> be5d9bec
                         await self.change_geo_location_nearest_neighbor_strategy(
+                            dist,
                             dist,
                             latitude,
                             longitude,
@@ -341,9 +304,4 @@
                 await self.change_geo_location_random_strategy(latitude, longitude)
         else:
             logging.error(f"📍  Mobility type {self.mobility_type} not implemented")
-<<<<<<< HEAD
-            return
-
-=======
-            return
->>>>>>> be5d9bec
+            return