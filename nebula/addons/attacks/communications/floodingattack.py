--- conflicted
+++ resolved
@@ -1,15 +1,8 @@
-import asyncio
 import logging
 from functools import wraps
-<<<<<<< HEAD
 
 from nebula.addons.attacks.communications.communicationattack import CommunicationAttack
 from nebula.core.network.communications import CommunicationsManager
-=======
-import time
-
-from nebula.addons.attacks.communications.communicationattack import CommunicationAttack
->>>>>>> be5d9bec
 
 
 class FloodingAttack(CommunicationAttack):
@@ -41,13 +34,8 @@
 
         super().__init__(
             engine,
-<<<<<<< HEAD
             CommunicationsManager.get_instance(),
             "send_message",
-=======
-            engine._cm,
-            "send_model",
->>>>>>> be5d9bec
             round_start,
             round_stop,
             attack_interval,
@@ -79,12 +67,8 @@
                                 logging.info(
                                     f"[FloodingAttack] Sending duplicate {i + 1}/{flooding_factor} to {dest_addr}"
                                 )
-<<<<<<< HEAD
-                            _, *new_args = args  # Exclude self argument
-=======
                             _, dest_addr, _, serialized_model, weight = args  # Exclude self argument
                             new_args = [dest_addr, i, serialized_model, weight]
->>>>>>> be5d9bec
                             await func(*new_args, **kwargs)
                 _, dest_addr, _, serialized_model, weight = args  # Exclude self argument
                 new_args = [dest_addr, i, serialized_model, weight]
