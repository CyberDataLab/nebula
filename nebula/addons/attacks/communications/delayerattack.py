--- conflicted
+++ resolved
@@ -22,14 +22,9 @@
             self.delay = int(attack_params["delay"])
             round_start = int(attack_params["round_start_attack"])
             round_stop = int(attack_params["round_stop_attack"])
-<<<<<<< HEAD
-            self.target_percentage = 100#int(attack_params["target_percentage"])
-            self.selection_interval = None#int(attack_params["selection_interval"])
-=======
             attack_interval = int(attack_params["attack_interval"])
             self.target_percentage = int(attack_params["target_percentage"])
             self.selection_interval = int(attack_params["selection_interval"])
->>>>>>> 754ca88b
         except KeyError as e:
             raise ValueError(f"Missing required attack parameter: {e}")
         except ValueError:
@@ -37,11 +32,7 @@
 
         super().__init__(
             engine,
-<<<<<<< HEAD
-            engine._cm, 
-=======
             engine._cm,
->>>>>>> 754ca88b
             "send_model",
             round_start,
             round_stop,
@@ -65,16 +56,11 @@
         def decorator(func):
             @wraps(func)
             async def wrapper(*args, **kwargs):
-                if len(args) > 1:  
+                if len(args) > 1:
                     dest_addr = args[1]
-                    if dest_addr in self.targets:  
+                    if dest_addr in self.targets:
                         logging.info(f"[DelayerAttack] Delaying model propagation to {dest_addr} by {delay} seconds")
                         await asyncio.sleep(delay)
-<<<<<<< HEAD
-                #logging.info(f"[DelayerAttack] Adding delay of {delay} seconds to {func.__name__}")
-                #await asyncio.sleep(delay)
-=======
->>>>>>> 754ca88b
                 _, *new_args = args  # Exclude self argument
                 return await func(*new_args)
 
