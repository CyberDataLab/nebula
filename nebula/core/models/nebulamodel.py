--- conflicted
+++ resolved
@@ -13,12 +13,9 @@
 from torchmetrics import MetricCollection
 import matplotlib
 import matplotlib.pyplot as plt
-<<<<<<< HEAD
-=======
 import seaborn as sns
 matplotlib.use("Agg")
 plt.switch_backend("Agg")
->>>>>>> 8e80812d
 from nebula.config.config import TRAINING_LOGGER
 
 logging_training = logging.getLogger(TRAINING_LOGGER)
@@ -84,11 +81,7 @@
         metrics_str = ""
         for key, value in output.items():
             metrics_str += f"{key}: {value:.4f}\n"
-<<<<<<< HEAD
-        print_msg_box(metrics_str, indent=2, title=f"{phase} Metrics | Step: {self.global_number[phase]}", logger_name=TRAINING_LOGGER)
-=======
         print_msg_box(metrics_str, indent=2, title=f"{phase} Metrics | Epoch: {self.global_number[phase]} | Round: {self.round}", logger_name=TRAINING_LOGGER)
->>>>>>> 8e80812d
 
     def generate_confusion_matrix(self, phase, print_cm=False, plot_cm=False):
         """
@@ -219,10 +212,6 @@
 
     def on_train_end(self):
         logging_training.info(f"{'='*10} [Training] Done {'='*10}")
-<<<<<<< HEAD
-        self.global_number["Train"] += 1
-=======
->>>>>>> 8e80812d
 
     def on_train_epoch_end(self):
         self.log_metrics_end("Train")
@@ -276,11 +265,6 @@
 
     def on_test_end(self):
         logging_training.info(f"{'='*10} [Testing] Done {'='*10}")
-<<<<<<< HEAD
-        self.global_number["Test (Local)"] += 1
-        self.global_number["Test (Global)"] += 1
-=======
->>>>>>> 8e80812d
 
     def on_test_epoch_end(self):
         # In general, the test phase is done in one epoch
