import lightning as pl
import matplotlib.pyplot as plt
import seaborn as sns
import torch
from torch import nn
from torchmetrics import MetricCollection
import matplotlib
import matplotlib.pyplot as plt

from nebula.core.models.nebulamodel import NebulaModel

matplotlib.use("Agg")
plt.switch_backend("Agg")
import torch
from torchmetrics.classification import (
    MulticlassAccuracy,
    MulticlassRecall,
    MulticlassPrecision,
    MulticlassF1Score,
    MulticlassConfusionMatrix,
)
from torchvision.models import resnet18, resnet34, resnet50

IMAGE_SIZE = 32

BATCH_SIZE = 256 if torch.cuda.is_available() else 64

classifiers = {
    "resnet18": resnet18(),
    "resnet34": resnet34(),
    "resnet50": resnet50(),
}


<<<<<<< HEAD
class CIFAR10ModelResNet(pl.LightningModule):
    def process_metrics(self, phase, y_pred, y, loss=None):
        if loss is not None:
            self.log(f"{phase}/Loss", loss, prog_bar=True, logger=True)

        y_pred_classes = torch.argmax(y_pred, dim=1)
        if phase == "Train":
            output = self.train_metrics(y_pred_classes, y)
        elif phase == "Validation":
            output = self.val_metrics(y_pred_classes, y)
        elif phase == "Test":
            output = self.test_metrics(y_pred_classes, y)
        else:
            raise NotImplementedError
        output = {f"{phase}/{key.replace('Multiclass', '').split('/')[-1]}": value for key, value in output.items()}

        self.log_dict(output, prog_bar=True, logger=True)

        if self.cm is not None:
            self.cm.update(y_pred_classes, y)

    def log_metrics_by_epoch(self, phase, print_cm=False, plot_cm=False):
        print(f"Epoch end: {phase}, epoch number: {self.epoch_global_number[phase]}")
        if phase == "Train":
            output = self.train_metrics.compute()
            self.train_metrics.reset()
        elif phase == "Validation":
            output = self.val_metrics.compute()
            self.val_metrics.reset()
        elif phase == "Test":
            output = self.test_metrics.compute()
            self.test_metrics.reset()
        else:
            raise NotImplementedError

        output = {f"{phase}Epoch/{key.replace('Multiclass', '').split('/')[-1]}": value for key, value in output.items()}

        self.log_dict(output, prog_bar=True, logger=True)

        if self.cm is not None:
            cm = self.cm.compute().cpu()
            if print_cm:
                print(f"{phase}Epoch/CM\n", cm)
            if plot_cm:
                plt.figure(figsize=(10, 7))
                ax = sns.heatmap(cm.numpy(), annot=True, fmt="d", cmap="Blues")
                ax.set_xlabel("Predicted labels")
                ax.set_ylabel("True labels")
                ax.set_title("Confusion Matrix")
                ax.set_xticks(range(10))
                ax.set_yticks(range(10))
                ax.xaxis.set_ticklabels(list(range(10)))
                ax.yaxis.set_ticklabels(list(range(10)))
                self.logger.experiment.add_figure(
                    f"{phase}Epoch/CM",
                    ax.get_figure(),
                    global_step=self.epoch_global_number[phase],
                )
                plt.close()

        self.epoch_global_number[phase] += 1
=======
class CIFAR10ModelResNet(NebulaModel):
>>>>>>> 3dece31f

    def __init__(
        self,
        input_channels=3,
        num_classes=10,
        learning_rate=1e-3,
        metrics=None,
        confusion_matrix=None,
        seed=None,
        implementation="scratch",
        classifier="resnet9",
    ):
        super().__init__()
        if metrics is None:
            metrics = MetricCollection(
                [
                    MulticlassAccuracy(num_classes=num_classes),
                    MulticlassPrecision(num_classes=num_classes),
                    MulticlassRecall(num_classes=num_classes),
                    MulticlassF1Score(num_classes=num_classes),
                ]
            )
        self.train_metrics = metrics.clone(prefix="Train/")
        self.val_metrics = metrics.clone(prefix="Validation/")
        self.test_metrics = metrics.clone(prefix="Test/")

        if confusion_matrix is None:
            self.cm = MulticlassConfusionMatrix(num_classes=num_classes)
        if seed is not None:
            torch.manual_seed(seed)
            torch.cuda.manual_seed_all(seed)

        self.implementation = implementation
        self.classifier = classifier

        self.example_input_array = torch.rand(1, 3, 32, 32)
        self.learning_rate = learning_rate

        self.criterion = torch.nn.CrossEntropyLoss()

        self.model = self._build_model(input_channels, num_classes)

        self.epoch_global_number = {"Train": 0, "Validation": 0, "Test": 0}

    def _build_model(self, input_channels, num_classes):
        if self.implementation == "scratch":
            if self.classifier == "resnet9":
                """
                ResNet9 implementation
                """

                def conv_block(input_channels, num_classes, pool=False):
                    layers = [
                        nn.Conv2d(input_channels, num_classes, kernel_size=3, padding=1),
                        nn.BatchNorm2d(num_classes),
                        nn.ReLU(inplace=True),
                    ]
                    if pool:
                        layers.append(nn.MaxPool2d(2))
                    return nn.Sequential(*layers)

                conv1 = conv_block(input_channels, 64)
                conv2 = conv_block(64, 128, pool=True)
                res1 = nn.Sequential(conv_block(128, 128), conv_block(128, 128))

                conv3 = conv_block(128, 256, pool=True)
                conv4 = conv_block(256, 512, pool=True)
                res2 = nn.Sequential(conv_block(512, 512), conv_block(512, 512))

                classifier = nn.Sequential(nn.MaxPool2d(4), nn.Flatten(), nn.Linear(512, num_classes))

<<<<<<< HEAD
                return dict(
                    conv1=conv1,
                    conv2=conv2,
                    res1=res1,
                    conv3=conv3,
                    conv4=conv4,
                    res2=res2,
                    classifier=classifier,
=======
                return nn.ModuleDict(
                    {
                        "conv1": conv1,
                        "conv2": conv2,
                        "res1": res1,
                        "conv3": conv3,
                        "conv4": conv4,
                        "res2": res2,
                        "classifier": classifier,
                    }
>>>>>>> 3dece31f
                )

            if self.implementation in classifiers:
                model = classifiers[self.classifier]
                model.fc = torch.nn.Linear(model.fc.in_features, 10)
                return model

            raise NotImplementedError()

        if self.implementation == "timm":
            raise NotImplementedError()

        raise NotImplementedError()

    def forward(self, x):
        if not isinstance(x, torch.Tensor):
            raise TypeError(f"images must be a torch.Tensor, got {type(x)}")

        if self.implementation == "scratch":
            if self.classifier == "resnet9":
                out = self.model["conv1"](x)
                out = self.model["conv2"](out)
                out = self.model["res1"](out) + out
                out = self.model["conv3"](out)
                out = self.model["conv4"](out)
                out = self.model["res2"](out) + out
                out = self.model["classifier"](out)
                return out
<<<<<<< HEAD

            return self.model(x)
        if self.implementation == "timm":
            raise NotImplementedError()

        raise NotImplementedError()

    def configure_optimizers(self):
        if self.implementation == "scratch" and self.classifier == "resnet9":
            params = []
            for key, module in self.model.items():
                params += list(module.parameters())
            optimizer = torch.optim.Adam(params, lr=self.learning_rate, weight_decay=1e-4)
        else:
            optimizer = torch.optim.Adam(self.parameters(), lr=self.learning_rate, weight_decay=1e-4)
        return optimizer

    def step(self, batch, batch_idx, phase):
        images, labels = batch
        images = images.to(self.device)
        labels = labels.to(self.device)
        y_pred = self.forward(images)
        loss = self.criterion(y_pred, labels)
        self.process_metrics(phase, y_pred, labels, loss)

        return loss

    def training_step(self, batch, batch_id):
        return self.step(batch, batch_id, "Train")
=======
>>>>>>> 3dece31f

            return self.model(x)
        if self.implementation == "timm":
            raise NotImplementedError()

        raise NotImplementedError()

    def configure_optimizers(self):
        if self.implementation == "scratch" and self.classifier == "resnet9":
            params = []
            for key, module in self.model.items():
                params += list(module.parameters())
            optimizer = torch.optim.Adam(params, lr=self.learning_rate, weight_decay=1e-4)
        else:
            optimizer = torch.optim.Adam(self.parameters(), lr=self.learning_rate, weight_decay=1e-4)
        return optimizer<|MERGE_RESOLUTION|>--- conflicted
+++ resolved
@@ -32,71 +32,7 @@
 }
 
 
-<<<<<<< HEAD
-class CIFAR10ModelResNet(pl.LightningModule):
-    def process_metrics(self, phase, y_pred, y, loss=None):
-        if loss is not None:
-            self.log(f"{phase}/Loss", loss, prog_bar=True, logger=True)
-
-        y_pred_classes = torch.argmax(y_pred, dim=1)
-        if phase == "Train":
-            output = self.train_metrics(y_pred_classes, y)
-        elif phase == "Validation":
-            output = self.val_metrics(y_pred_classes, y)
-        elif phase == "Test":
-            output = self.test_metrics(y_pred_classes, y)
-        else:
-            raise NotImplementedError
-        output = {f"{phase}/{key.replace('Multiclass', '').split('/')[-1]}": value for key, value in output.items()}
-
-        self.log_dict(output, prog_bar=True, logger=True)
-
-        if self.cm is not None:
-            self.cm.update(y_pred_classes, y)
-
-    def log_metrics_by_epoch(self, phase, print_cm=False, plot_cm=False):
-        print(f"Epoch end: {phase}, epoch number: {self.epoch_global_number[phase]}")
-        if phase == "Train":
-            output = self.train_metrics.compute()
-            self.train_metrics.reset()
-        elif phase == "Validation":
-            output = self.val_metrics.compute()
-            self.val_metrics.reset()
-        elif phase == "Test":
-            output = self.test_metrics.compute()
-            self.test_metrics.reset()
-        else:
-            raise NotImplementedError
-
-        output = {f"{phase}Epoch/{key.replace('Multiclass', '').split('/')[-1]}": value for key, value in output.items()}
-
-        self.log_dict(output, prog_bar=True, logger=True)
-
-        if self.cm is not None:
-            cm = self.cm.compute().cpu()
-            if print_cm:
-                print(f"{phase}Epoch/CM\n", cm)
-            if plot_cm:
-                plt.figure(figsize=(10, 7))
-                ax = sns.heatmap(cm.numpy(), annot=True, fmt="d", cmap="Blues")
-                ax.set_xlabel("Predicted labels")
-                ax.set_ylabel("True labels")
-                ax.set_title("Confusion Matrix")
-                ax.set_xticks(range(10))
-                ax.set_yticks(range(10))
-                ax.xaxis.set_ticklabels(list(range(10)))
-                ax.yaxis.set_ticklabels(list(range(10)))
-                self.logger.experiment.add_figure(
-                    f"{phase}Epoch/CM",
-                    ax.get_figure(),
-                    global_step=self.epoch_global_number[phase],
-                )
-                plt.close()
-
-        self.epoch_global_number[phase] += 1
-=======
 class CIFAR10ModelResNet(NebulaModel):
->>>>>>> 3dece31f
 
     def __init__(
         self,
@@ -168,16 +104,6 @@
 
                 classifier = nn.Sequential(nn.MaxPool2d(4), nn.Flatten(), nn.Linear(512, num_classes))
 
-<<<<<<< HEAD
-                return dict(
-                    conv1=conv1,
-                    conv2=conv2,
-                    res1=res1,
-                    conv3=conv3,
-                    conv4=conv4,
-                    res2=res2,
-                    classifier=classifier,
-=======
                 return nn.ModuleDict(
                     {
                         "conv1": conv1,
@@ -188,7 +114,6 @@
                         "res2": res2,
                         "classifier": classifier,
                     }
->>>>>>> 3dece31f
                 )
 
             if self.implementation in classifiers:
@@ -217,38 +142,6 @@
                 out = self.model["res2"](out) + out
                 out = self.model["classifier"](out)
                 return out
-<<<<<<< HEAD
-
-            return self.model(x)
-        if self.implementation == "timm":
-            raise NotImplementedError()
-
-        raise NotImplementedError()
-
-    def configure_optimizers(self):
-        if self.implementation == "scratch" and self.classifier == "resnet9":
-            params = []
-            for key, module in self.model.items():
-                params += list(module.parameters())
-            optimizer = torch.optim.Adam(params, lr=self.learning_rate, weight_decay=1e-4)
-        else:
-            optimizer = torch.optim.Adam(self.parameters(), lr=self.learning_rate, weight_decay=1e-4)
-        return optimizer
-
-    def step(self, batch, batch_idx, phase):
-        images, labels = batch
-        images = images.to(self.device)
-        labels = labels.to(self.device)
-        y_pred = self.forward(images)
-        loss = self.criterion(y_pred, labels)
-        self.process_metrics(phase, y_pred, labels, loss)
-
-        return loss
-
-    def training_step(self, batch, batch_id):
-        return self.step(batch, batch_id, "Train")
-=======
->>>>>>> 3dece31f
 
             return self.model(x)
         if self.implementation == "timm":
