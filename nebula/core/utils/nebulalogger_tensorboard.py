--- conflicted
+++ resolved
@@ -43,17 +43,6 @@
         try:
             self.experiment.add_figure(name, figure, step)
         except Exception as e:
-<<<<<<< HEAD
-            logging.error(f"Error logging figure [{name}] for step [{step}]: {e}")
-
-    def log_text(self, tag, text, step=None):
-        if step is None:
-            step = self.get_step()
-        try:
-            self.experiment.add_text(tag, text, step)
-        except Exception as e:
-            logging.error(f"Error logging text [{text}] with tag [{tag}] at step [{step}]: {e}")
-=======
             logging.exception(f"Error logging figure [{name}] for step [{step}]: {e}")
 
     def get_logger_config(self):
@@ -72,4 +61,11 @@
             self.global_step = logger_config["global_step"]
         except Exception as e:
             logging.exception(f"Error setting logger config: {e}")
->>>>>>> 24ba2b22
+
+    def log_text(self, tag, text, step=None):
+        if step is None:
+            step = self.get_step()
+        try:
+            self.experiment.add_text(tag, text, step)
+        except Exception as e:
+            logging.exception(f"Error logging text [{text}] with tag [{tag}] at step [{step}]: {e}")