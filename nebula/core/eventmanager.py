import asyncio
import inspect
import logging
<<<<<<< HEAD
from nebula.core.network.messages import MessageEvent
from nebula.core.utils.locker import Locker
from nebula.core.nebulaevents import AddonEvent, NodeEvent
from typing import Callable, Union

class EventManager:
    _instance = None
    _lock = Locker("event_manager")  # Para evitar condiciones de carrera en entornos multihilo

    def __new__(cls, *args, **kwargs):
        """Implementación del patrón Singleton."""
=======

from nebula.core.nebulaevents import AddonEvent, NodeEvent
from nebula.core.network.messages import MessageEvent
from nebula.core.utils.locker import Locker


class EventManager:
    _instance = None
    _lock = Locker("event_manager")  # To avoid race conditions in multithreaded environments

    def __new__(cls, *args, **kwargs):
        """Implementation of the Singleton pattern."""
>>>>>>> be5d9bec
        with cls._lock:
            if cls._instance is None:
                cls._instance = super().__new__(cls)
                cls._instance._initialize(*args, **kwargs)
        return cls._instance

    def _initialize(self, verbose=False):
<<<<<<< HEAD
        """Inicializa la instancia única (solo se ejecuta una vez)."""
        if hasattr(self, "_initialized"):  # Evita reinicialización
=======
        """Initializes the single instance (runs only once)."""
        if hasattr(self, "_initialized"):  # Prevents resetting
>>>>>>> be5d9bec
            return
        self._subscribers: dict[tuple[str, str], list] = {}
        self._message_events_lock = Locker("message_events_lock", async_lock=True)
        self._addons_events_subs: dict[type, list] = {}
        self._addons_event_lock = Locker("addons_event_lock", async_lock=True)
        self._node_events_subs: dict[type, list] = {}
        self._node_events_lock = Locker("node_events_lock", async_lock=True)
<<<<<<< HEAD
        self._global_message_subscribers: list[Callable] = []
        self._global_message_subscribers_lock = Locker("global_message_subscribers_lock", async_lock=True)
        self._verbose = verbose
        self._initialized = True  # Marca que ya se inicializó

    @staticmethod
    def get_instance(verbose=False):
        """Método estático para obtener la instancia única."""
=======
        self._verbose = verbose
        self._initialized = True  # Mark already initialized

    @staticmethod
    def get_instance(verbose=False):
        """Static method to get the unique instance."""
>>>>>>> be5d9bec
        if EventManager._instance is None:
            EventManager(verbose=verbose)
        return EventManager._instance

<<<<<<< HEAD
    async def subscribe(self, event_type: Union[tuple[str, str], None], callback: Callable):
        """Register a callback for a message event."""
        if not event_type:
                async with self._global_message_subscribers_lock:
                    self._global_message_subscribers.append(callback)
                    logging.info(f"EventManager | Subscribed callback for all message events: {event_type}")
                    return
                
=======
    async def subscribe(self, event_type: tuple[str, str], callback: callable):
        """Register a callback for a specific event type."""
>>>>>>> be5d9bec
        async with self._message_events_lock:
            if event_type not in self._subscribers:
                self._subscribers[event_type] = []
            self._subscribers[event_type].append(callback)
        logging.info(f"EventManager | Subscribed callback for event: {event_type}")

    async def publish(self, message_event: MessageEvent):
        """Trigger all callbacks registered for a specific event type."""
<<<<<<< HEAD
        if self._verbose: logging.info(f"Publishing MessageEvent: {message_event.message_type}")
=======
        if self._verbose:
            logging.info(f"Publishing MessageEvent: {message_event.message_type}")
>>>>>>> be5d9bec
        async with self._message_events_lock:
            event_type = message_event.message_type
            callbacks = self._subscribers.get(event_type, [])
        if not callbacks:
            logging.error(f"EventManager | No subscribers for event: {event_type}")
            return

        for callback in self._subscribers[event_type]:
            try:
<<<<<<< HEAD
                if self._verbose: logging.info(f"EventManager | Triggering callback for event: {event_type}, from source: {message_event.source}")
                if asyncio.iscoroutinefunction(callback) or inspect.iscoroutine(callback):
                    await callback(message_event.source, message_event.message)
                else:
                    callback(message_event.source, message_event.message)   
=======
                if self._verbose:
                    logging.info(
                        f"EventManager | Triggering callback for event: {event_type}, from source: {message_event.source}"
                    )
                if asyncio.iscoroutinefunction(callback) or inspect.iscoroutine(callback):
                    await callback(message_event.source, message_event.message)
                else:
                    callback(message_event.source, message_event.message)
>>>>>>> be5d9bec
            except Exception as e:
                logging.exception(f"EventManager | Error in callback for event {event_type}: {e}")
        
        # Global callbacks (callbacks for all message events)        
        async with self._global_message_subscribers_lock:
            global_callbacks = self._global_message_subscribers.copy()
        
        for global_cb in global_callbacks:
            try:
                if self._verbose: logging.info(f"EventManager | Triggering callback for event: {event_type}, from source: {message_event.source}")
                if asyncio.iscoroutinefunction(callback) or inspect.iscoroutine(callback):
                    await global_cb(message_event.source, message_event.message)
                else:
                    global_cb(message_event.source, message_event.message)   
            except Exception as e:
                logging.exception(f"EventManager | Error in callback for event {event_type}: {e}")
                 
    async def subscribe_addonevent(self, addonEventType: type[AddonEvent], callback: Callable):
        """Register a callback for a specific type of AddonEvent."""
        async with self._addons_event_lock:
            if addonEventType not in self._addons_events_subs:
                self._addons_events_subs[addonEventType] = []
            self._addons_events_subs[addonEventType].append(callback)
        logging.info(f"EventManager | Subscribed callback for AddonEvent type: {addonEventType.__name__}")    
        
    async def publish_addonevent(self, addonevent: AddonEvent):
        """Trigger all callbacks registered for a specific type of AddonEvent."""
        if self._verbose: logging.info(f"Publishing AddonEvent: {addonevent}")
        async with self._addons_event_lock:
            event_type = type(addonevent)
            callbacks = self._addons_events_subs.get(event_type, [])

        if not callbacks:
            if self._verbose: logging.error(f"EventManager | No subscribers for AddonEvent type: {event_type.__name__}")
            return

<<<<<<< HEAD
        for callback in self._addons_events_subs[event_type]:
            try:
                if self._verbose: logging.info(f"EventManager | Triggering callback for event type: {event_type.__name__}")
                if asyncio.iscoroutinefunction(callback) or inspect.iscoroutine(callback):
                    await callback(addonevent)
                else:
                    callback(addonevent)       
            except Exception as e:
                logging.exception(f"EventManager | Error in callback for AddonEvent {event_type.__name__}: {e}")
                    
                  
    async def subscribe_node_event(self, nodeEventType: type[NodeEvent], callback: Callable):
=======
    async def subscribe_addonevent(self, addonEventType: type[AddonEvent], callback: callable):
        """Register a callback for a specific type of AddonEvent."""
        async with self._addons_event_lock:
            if addonEventType not in self._addons_events_subs:
                self._addons_events_subs[addonEventType] = []
            self._addons_events_subs[addonEventType].append(callback)
        logging.info(f"EventManager | Subscribed callback for AddonEvent type: {addonEventType.__name__}")

    async def publish_addonevent(self, addonevent: AddonEvent):
        """Trigger all callbacks registered for a specific type of AddonEvent."""
        if self._verbose:
            logging.info(f"Publishing AddonEvent: {addonevent}")
        async with self._addons_event_lock:
            event_type = type(addonevent)
            callbacks = self._addons_events_subs.get(event_type, [])

        if not callbacks:
            logging.error(f"EventManager | No subscribers for AddonEvent type: {event_type.__name__}")
            return

        for callback in self._addons_events_subs[event_type]:
            try:
                if self._verbose:
                    logging.info(f"EventManager | Triggering callback for event type: {event_type.__name__}")
                if asyncio.iscoroutinefunction(callback) or inspect.iscoroutine(callback):
                    await callback(addonevent)
                else:
                    callback(addonevent)
            except Exception as e:
                logging.exception(f"EventManager | Error in callback for AddonEvent {event_type.__name__}: {e}")

    async def subscribe_node_event(self, nodeEventType: type[NodeEvent], callback: callable):
>>>>>>> be5d9bec
        """Register a callback for a specific type of AddonEvent."""
        async with self._node_events_lock:
            if nodeEventType not in self._node_events_subs:
                self._node_events_subs[nodeEventType] = []
            self._node_events_subs[nodeEventType].append(callback)
        logging.info(f"EventManager | Subscribed callback for NodeEvent type: {nodeEventType.__name__}")
<<<<<<< HEAD
        
    async def publish_node_event(self, nodeevent: NodeEvent):
        """Trigger all callbacks registered for a specific type of AddonEvent."""
        if self._verbose: logging.info(f"Publishing NodeEvent: {nodeevent}")
=======

    async def publish_node_event(self, nodeevent: NodeEvent):
        """Trigger all callbacks registered for a specific type of AddonEvent."""
        if self._verbose:
            logging.info(f"Publishing NodeEvent: {nodeevent}")
>>>>>>> be5d9bec
        async with self._node_events_lock:
            event_type = type(nodeevent)
            callbacks = self._node_events_subs.get(event_type, [])  # Extraer la lista de callbacks

        if not callbacks:
            if self._verbose:
                logging.error(f"EventManager | No subscribers for NodeEvent type: {event_type.__name__}")
            return
<<<<<<< HEAD
        
        for callback in self._node_events_subs[event_type]:
            try:
                if self._verbose: logging.info(f"EventManager | Triggering callback for event type: {event_type.__name__}")
=======

        for callback in self._node_events_subs[event_type]:
            try:
                if self._verbose:
                    logging.info(f"EventManager | Triggering callback for event type: {event_type.__name__}")
>>>>>>> be5d9bec
                if asyncio.iscoroutinefunction(callback) or inspect.iscoroutine(callback):
                    if await nodeevent.is_concurrent():
                        asyncio.create_task(callback(nodeevent))
                    else:
                        await callback(nodeevent)
                else:
<<<<<<< HEAD
                    callback(nodeevent)       
=======
                    callback(nodeevent)
>>>>>>> be5d9bec
            except Exception as e:
                logging.exception(f"EventManager | Error in callback for NodeEvent {event_type.__name__}: {e}")

    async def unsubscribe_event(self, event_type, callback):
        """Unsubscribe a callback from a given event type (MessageEvent, AddonEvent, or NodeEvent)."""
        if isinstance(event_type, tuple):  # MessageEvent
            async with self._message_events_lock:
                if event_type in self._subscribers and callback in self._subscribers[event_type]:
                    self._subscribers[event_type].remove(callback)
                    logging.info(f"EventManager | Unsubscribed callback for MessageEvent: {event_type}")
        elif issubclass(event_type, AddonEvent):  # AddonEvent
            async with self._addons_event_lock:
                if event_type in self._addons_events_subs and callback in self._addons_events_subs[event_type]:
                    self._addons_events_subs[event_type].remove(callback)
                    logging.info(f"EventManager | Unsubscribed callback for AddonEvent: {event_type.__name__}")
        elif issubclass(event_type, NodeEvent):  # NodeEvent
            async with self._node_events_lock:
                if event_type in self._node_events_subs and callback in self._node_events_subs[event_type]:
                    self._node_events_subs[event_type].remove(callback)
                    logging.info(f"EventManager | Unsubscribed callback for NodeEvent: {event_type.__name__}")<|MERGE_RESOLUTION|>--- conflicted
+++ resolved
@@ -1,19 +1,7 @@
 import asyncio
 import inspect
 import logging
-<<<<<<< HEAD
-from nebula.core.network.messages import MessageEvent
-from nebula.core.utils.locker import Locker
-from nebula.core.nebulaevents import AddonEvent, NodeEvent
-from typing import Callable, Union
-
-class EventManager:
-    _instance = None
-    _lock = Locker("event_manager")  # Para evitar condiciones de carrera en entornos multihilo
-
-    def __new__(cls, *args, **kwargs):
-        """Implementación del patrón Singleton."""
-=======
+from collections.abc import Callable
 
 from nebula.core.nebulaevents import AddonEvent, NodeEvent
 from nebula.core.network.messages import MessageEvent
@@ -22,11 +10,10 @@
 
 class EventManager:
     _instance = None
-    _lock = Locker("event_manager")  # To avoid race conditions in multithreaded environments
+    _lock = Locker("event_manager")  # Para evitar condiciones de carrera en entornos multihilo
 
     def __new__(cls, *args, **kwargs):
-        """Implementation of the Singleton pattern."""
->>>>>>> be5d9bec
+        """Implementación del patrón Singleton."""
         with cls._lock:
             if cls._instance is None:
                 cls._instance = super().__new__(cls)
@@ -34,13 +21,8 @@
         return cls._instance
 
     def _initialize(self, verbose=False):
-<<<<<<< HEAD
         """Inicializa la instancia única (solo se ejecuta una vez)."""
         if hasattr(self, "_initialized"):  # Evita reinicialización
-=======
-        """Initializes the single instance (runs only once)."""
-        if hasattr(self, "_initialized"):  # Prevents resetting
->>>>>>> be5d9bec
             return
         self._subscribers: dict[tuple[str, str], list] = {}
         self._message_events_lock = Locker("message_events_lock", async_lock=True)
@@ -48,7 +30,6 @@
         self._addons_event_lock = Locker("addons_event_lock", async_lock=True)
         self._node_events_subs: dict[type, list] = {}
         self._node_events_lock = Locker("node_events_lock", async_lock=True)
-<<<<<<< HEAD
         self._global_message_subscribers: list[Callable] = []
         self._global_message_subscribers_lock = Locker("global_message_subscribers_lock", async_lock=True)
         self._verbose = verbose
@@ -57,31 +38,18 @@
     @staticmethod
     def get_instance(verbose=False):
         """Método estático para obtener la instancia única."""
-=======
-        self._verbose = verbose
-        self._initialized = True  # Mark already initialized
-
-    @staticmethod
-    def get_instance(verbose=False):
-        """Static method to get the unique instance."""
->>>>>>> be5d9bec
         if EventManager._instance is None:
             EventManager(verbose=verbose)
         return EventManager._instance
 
-<<<<<<< HEAD
-    async def subscribe(self, event_type: Union[tuple[str, str], None], callback: Callable):
+    async def subscribe(self, event_type: tuple[str, str] | None, callback: Callable):
         """Register a callback for a message event."""
         if not event_type:
-                async with self._global_message_subscribers_lock:
-                    self._global_message_subscribers.append(callback)
-                    logging.info(f"EventManager | Subscribed callback for all message events: {event_type}")
-                    return
-                
-=======
-    async def subscribe(self, event_type: tuple[str, str], callback: callable):
-        """Register a callback for a specific event type."""
->>>>>>> be5d9bec
+            async with self._global_message_subscribers_lock:
+                self._global_message_subscribers.append(callback)
+                logging.info(f"EventManager | Subscribed callback for all message events: {event_type}")
+                return
+
         async with self._message_events_lock:
             if event_type not in self._subscribers:
                 self._subscribers[event_type] = []
@@ -90,12 +58,8 @@
 
     async def publish(self, message_event: MessageEvent):
         """Trigger all callbacks registered for a specific event type."""
-<<<<<<< HEAD
-        if self._verbose: logging.info(f"Publishing MessageEvent: {message_event.message_type}")
-=======
         if self._verbose:
             logging.info(f"Publishing MessageEvent: {message_event.message_type}")
->>>>>>> be5d9bec
         async with self._message_events_lock:
             event_type = message_event.message_type
             callbacks = self._subscribers.get(event_type, [])
@@ -105,13 +69,6 @@
 
         for callback in self._subscribers[event_type]:
             try:
-<<<<<<< HEAD
-                if self._verbose: logging.info(f"EventManager | Triggering callback for event: {event_type}, from source: {message_event.source}")
-                if asyncio.iscoroutinefunction(callback) or inspect.iscoroutine(callback):
-                    await callback(message_event.source, message_event.message)
-                else:
-                    callback(message_event.source, message_event.message)   
-=======
                 if self._verbose:
                     logging.info(
                         f"EventManager | Triggering callback for event: {event_type}, from source: {message_event.source}"
@@ -120,58 +77,27 @@
                     await callback(message_event.source, message_event.message)
                 else:
                     callback(message_event.source, message_event.message)
->>>>>>> be5d9bec
             except Exception as e:
                 logging.exception(f"EventManager | Error in callback for event {event_type}: {e}")
-        
-        # Global callbacks (callbacks for all message events)        
+
+        # Global callbacks (callbacks for all message events)
         async with self._global_message_subscribers_lock:
             global_callbacks = self._global_message_subscribers.copy()
-        
+
         for global_cb in global_callbacks:
             try:
-                if self._verbose: logging.info(f"EventManager | Triggering callback for event: {event_type}, from source: {message_event.source}")
+                if self._verbose:
+                    logging.info(
+                        f"EventManager | Triggering callback for event: {event_type}, from source: {message_event.source}"
+                    )
                 if asyncio.iscoroutinefunction(callback) or inspect.iscoroutine(callback):
                     await global_cb(message_event.source, message_event.message)
                 else:
-                    global_cb(message_event.source, message_event.message)   
+                    global_cb(message_event.source, message_event.message)
             except Exception as e:
                 logging.exception(f"EventManager | Error in callback for event {event_type}: {e}")
-                 
+
     async def subscribe_addonevent(self, addonEventType: type[AddonEvent], callback: Callable):
-        """Register a callback for a specific type of AddonEvent."""
-        async with self._addons_event_lock:
-            if addonEventType not in self._addons_events_subs:
-                self._addons_events_subs[addonEventType] = []
-            self._addons_events_subs[addonEventType].append(callback)
-        logging.info(f"EventManager | Subscribed callback for AddonEvent type: {addonEventType.__name__}")    
-        
-    async def publish_addonevent(self, addonevent: AddonEvent):
-        """Trigger all callbacks registered for a specific type of AddonEvent."""
-        if self._verbose: logging.info(f"Publishing AddonEvent: {addonevent}")
-        async with self._addons_event_lock:
-            event_type = type(addonevent)
-            callbacks = self._addons_events_subs.get(event_type, [])
-
-        if not callbacks:
-            if self._verbose: logging.error(f"EventManager | No subscribers for AddonEvent type: {event_type.__name__}")
-            return
-
-<<<<<<< HEAD
-        for callback in self._addons_events_subs[event_type]:
-            try:
-                if self._verbose: logging.info(f"EventManager | Triggering callback for event type: {event_type.__name__}")
-                if asyncio.iscoroutinefunction(callback) or inspect.iscoroutine(callback):
-                    await callback(addonevent)
-                else:
-                    callback(addonevent)       
-            except Exception as e:
-                logging.exception(f"EventManager | Error in callback for AddonEvent {event_type.__name__}: {e}")
-                    
-                  
-    async def subscribe_node_event(self, nodeEventType: type[NodeEvent], callback: Callable):
-=======
-    async def subscribe_addonevent(self, addonEventType: type[AddonEvent], callback: callable):
         """Register a callback for a specific type of AddonEvent."""
         async with self._addons_event_lock:
             if addonEventType not in self._addons_events_subs:
@@ -188,7 +114,8 @@
             callbacks = self._addons_events_subs.get(event_type, [])
 
         if not callbacks:
-            logging.error(f"EventManager | No subscribers for AddonEvent type: {event_type.__name__}")
+            if self._verbose:
+                logging.error(f"EventManager | No subscribers for AddonEvent type: {event_type.__name__}")
             return
 
         for callback in self._addons_events_subs[event_type]:
@@ -202,26 +129,18 @@
             except Exception as e:
                 logging.exception(f"EventManager | Error in callback for AddonEvent {event_type.__name__}: {e}")
 
-    async def subscribe_node_event(self, nodeEventType: type[NodeEvent], callback: callable):
->>>>>>> be5d9bec
+    async def subscribe_node_event(self, nodeEventType: type[NodeEvent], callback: Callable):
         """Register a callback for a specific type of AddonEvent."""
         async with self._node_events_lock:
             if nodeEventType not in self._node_events_subs:
                 self._node_events_subs[nodeEventType] = []
             self._node_events_subs[nodeEventType].append(callback)
         logging.info(f"EventManager | Subscribed callback for NodeEvent type: {nodeEventType.__name__}")
-<<<<<<< HEAD
-        
-    async def publish_node_event(self, nodeevent: NodeEvent):
-        """Trigger all callbacks registered for a specific type of AddonEvent."""
-        if self._verbose: logging.info(f"Publishing NodeEvent: {nodeevent}")
-=======
 
     async def publish_node_event(self, nodeevent: NodeEvent):
         """Trigger all callbacks registered for a specific type of AddonEvent."""
         if self._verbose:
             logging.info(f"Publishing NodeEvent: {nodeevent}")
->>>>>>> be5d9bec
         async with self._node_events_lock:
             event_type = type(nodeevent)
             callbacks = self._node_events_subs.get(event_type, [])  # Extraer la lista de callbacks
@@ -230,29 +149,18 @@
             if self._verbose:
                 logging.error(f"EventManager | No subscribers for NodeEvent type: {event_type.__name__}")
             return
-<<<<<<< HEAD
-        
-        for callback in self._node_events_subs[event_type]:
-            try:
-                if self._verbose: logging.info(f"EventManager | Triggering callback for event type: {event_type.__name__}")
-=======
 
         for callback in self._node_events_subs[event_type]:
             try:
                 if self._verbose:
                     logging.info(f"EventManager | Triggering callback for event type: {event_type.__name__}")
->>>>>>> be5d9bec
                 if asyncio.iscoroutinefunction(callback) or inspect.iscoroutine(callback):
                     if await nodeevent.is_concurrent():
                         asyncio.create_task(callback(nodeevent))
                     else:
                         await callback(nodeevent)
                 else:
-<<<<<<< HEAD
-                    callback(nodeevent)       
-=======
                     callback(nodeevent)
->>>>>>> be5d9bec
             except Exception as e:
                 logging.exception(f"EventManager | Error in callback for NodeEvent {event_type.__name__}: {e}")
 
