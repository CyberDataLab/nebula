--- conflicted
+++ resolved
@@ -246,14 +246,8 @@
             logging.info("🔄  get_aggregation | All models accounted for, proceeding with aggregation.")
 
         if self.engine.node_selection_strategy_enabled:
-<<<<<<< HEAD
+            self.engine.node_selection_strategy_selector.node_selection(self.engine)
             logging.info("🔄  get_aggregation | Removing pending models not selected by the NSS Selector...")
-            selected_nodes = self.engine.node_selection_strategy_selector.node_selection(self.engine)
-            self.engine.trainer._logger.log_text("[NSS] Selected nodes", str(selected_nodes), step=self.engine.round)
-=======
-            self.engine.node_selection_strategy_selector.node_selection(self.engine)
-            logging.info(f"🔄  get_aggregation | Removing pending models not selected by the NSS Selector...")
->>>>>>> 217f14e5
             for node in list(self._pending_models_to_aggregate.keys()):
                 if node not in self.engine.node_selection_strategy_selector.selected_nodes:
                     logging.info(
@@ -264,11 +258,7 @@
                     #     logging.info(f"🔄  get_aggregation | Removing connection from {node} as it was not selected by the NSS Selector.")
                     # await self.engine.cm.disconnect(node)
         logging.info(f"🔄  get_aggregation | Final nodes for aggregation: {self._pending_models_to_aggregate.keys()}")
-<<<<<<< HEAD
-        agg_start_timestamp = time.time()
-=======
-
->>>>>>> 217f14e5
+
         aggregated_result = self.run_aggregation(self._pending_models_to_aggregate)
         agg_end_timestamp = time.time()
         agg_time = agg_end_timestamp - agg_start_timestamp
