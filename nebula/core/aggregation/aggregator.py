--- conflicted
+++ resolved
@@ -246,11 +246,7 @@
             logging.info("🔄  get_aggregation | All models accounted for, proceeding with aggregation.")
 
         if self.engine.node_selection_strategy_enabled:
-<<<<<<< HEAD
-            self.engine.node_selection_strategy_selector.node_selection(self.engine)
-=======
             await self.engine.node_selection_strategy_selector.node_selection(self.engine)
->>>>>>> dae529ae
             logging.info("🔄  get_aggregation | Removing pending models not selected by the NSS Selector...")
             for node in list(self._pending_models_to_aggregate.keys()):
                 if node not in self.engine.node_selection_strategy_selector.selected_nodes:
@@ -258,13 +254,7 @@
                         f"🔄  get_aggregation | Removing model from {node} as it was not selected by the NSS Selector."
                     )
                     del self._pending_models_to_aggregate[node]
-<<<<<<< HEAD
-                    # if not self.engine.node_selection_strategy_selector.__class__.__name__ == "RandomSelector":
-                    #     logging.info(f"🔄  get_aggregation | Removing connection from {node} as it was not selected by the NSS Selector.")
-                    # await self.engine.cm.disconnect(node)
-=======
             
->>>>>>> dae529ae
         logging.info(f"🔄  get_aggregation | Final nodes for aggregation: {self._pending_models_to_aggregate.keys()}")
 
         aggregated_result = self.run_aggregation(self._pending_models_to_aggregate)
