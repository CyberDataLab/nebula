--- conflicted
+++ resolved
@@ -90,11 +90,17 @@
             (last_updt, node_storage) = self._updates_storage[se]
             if len(node_storage):
                 try:
-                    if (last_updt and node_storage[-1] and last_updt != node_storage[-1]) or (node_storage[-1] and not last_updt):
+                    if (last_updt and node_storage[-1] and last_updt != node_storage[-1]) or (
+                        node_storage[-1] and not last_updt
+                    ):
                         self._sources_received.add(se)
-                        logging.info(f"Update already received from source: {se} | ({len(self._sources_received)}/{len(self._sources_expected)}) Updates received")
+                        logging.info(
+                            f"Update already received from source: {se} | ({len(self._sources_received)}/{len(self._sources_expected)}) Updates received"
+                        )
                 except:
-                    logging.error(f"ERROR: source expected: {se} | last_update None: {(True if not last_updt else False)}, last update storaged None: {(True if not node_storage[-1] else False)}")
+                    logging.exception(
+                        f"ERROR: source expected: {se} | last_update None: {(True if not last_updt else False)}, last update storaged None: {(True if not node_storage[-1] else False)}"
+                    )
 
     async def storage_update(self, updt_received_event: UpdateReceivedEvent):
         time_received = time.time()
@@ -117,7 +123,7 @@
                     await self._updates_storage_lock.release_async()
                 else:
                     self._sources_received.add(source)
-                
+
                 updates_left = self._sources_expected.difference(self._sources_received)
                 logging.info(
                     f"Updates received ({len(self._sources_received)}/{len(self._sources_expected)}) | Missing nodes: {updates_left}"
@@ -139,10 +145,6 @@
             logging.info(f"Missing updates from sources: {updates_missing}")
         else:
             self._missing_ones.clear()
-<<<<<<< HEAD
-=======
-            
->>>>>>> 3808420a
         self._nodes_using_historic.clear()
         updates = {}
         for sr in self._sources_received:
