--- conflicted
+++ resolved
@@ -133,10 +133,7 @@
             logging.info(f"Missing updates from sources: {updates_missing}")
         else:
             self._missing_ones.clear()
-<<<<<<< HEAD
-=======
             
->>>>>>> 3f6f94d1
         self._nodes_using_historic.clear()
         updates = {}
         for sr in self._sources_received:
