--- conflicted
+++ resolved
@@ -93,7 +93,13 @@
                     if (last_updt and node_storage[-1] and last_updt != node_storage[-1]) or (
                         node_storage[-1] and not last_updt
                     ):
+                    if (last_updt and node_storage[-1] and last_updt != node_storage[-1]) or (
+                        node_storage[-1] and not last_updt
+                    ):
                         self._sources_received.add(se)
+                        logging.info(
+                            f"Update already received from source: {se} | ({len(self._sources_received)}/{len(self._sources_expected)}) Updates received"
+                        )
                         logging.info(
                             f"Update already received from source: {se} | ({len(self._sources_received)}/{len(self._sources_expected)}) Updates received"
                         )
@@ -140,10 +146,6 @@
             logging.info(f"Missing updates from sources: {updates_missing}")
         else:
             self._missing_ones.clear()
-<<<<<<< HEAD
-=======
-
->>>>>>> b6806e91
         self._nodes_using_historic.clear()
         updates = {}
         for sr in self._sources_received:
