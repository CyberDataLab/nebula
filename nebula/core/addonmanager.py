from typing import TYPE_CHECKING
from nebula.config.config import Config
from nebula.addons.functions import print_msg_box
from nebula.addons.gps.gpsmodule import factory_gpsmodule
from nebula.addons.mobility import Mobility
from nebula.addons.networksimulation.networksimulator import factory_network_simulator

if TYPE_CHECKING:
    from nebula.core.engine import Engine


class AddondManager:
<<<<<<< HEAD
    def __init__(self, engine: "Engine", config: Config):
=======
    """
    Responsible for initializing and managing system add-ons.

    This class handles the lifecycle of optional services (add-ons) such as mobility simulation,
    GPS module, and network simulation. Add-ons are conditionally deployed based on the provided configuration.
    """
    
    def __init__(self, engine: "Engine", config):
        """
        Initializes the AddondManager instance.

        Args:
            engine (Engine): Reference to the main engine instance of the system.
            config (dict): Configuration object containing participant settings for enabling add-ons.

        This constructor sets up the internal references to the engine and configuration, and
        initializes the list of add-ons to be managed.
        """
>>>>>>> 44a04d43
        self._engine = engine
        self._config = config
        self._addons = []

    async def deploy_additional_services(self):
        """
        Deploys and starts additional services based on the participant's configuration.

        This method checks the configuration to determine which optional components should be
        activated. It supports:
            - Mobility simulation (e.g., moving node behavior).
            - GPS module (e.g., geolocation updates).
            - Network simulation (e.g., changing connectivity conditions).

        All enabled add-ons are instantiated and started asynchronously.

        Notes:
            - Add-ons are stored in the internal list `_addons` for lifecycle management.
            - Services are only launched if the corresponding configuration flags are set.
        """
        print_msg_box(msg="Deploying Additional Services", indent=2, title="Addons Manager")
        if self._config.participant["trustworthiness"]:
            from nebula.addons.trustworthiness.trustworthiness import Trustworthiness
            
            trustworthiness = Trustworthiness(self._engine, self._config)
            self._addons.append(trustworthiness)
            
        if self._config.participant["mobility_args"]["mobility"]:
            mobility = Mobility(self._config, verbose=False)
            self._addons.append(mobility)

            update_interval = 5
            gps = factory_gpsmodule("nebula", self._config, self._engine.addr, update_interval, verbose=False)
            self._addons.append(gps)

        if self._config.participant["network_args"]["simulation"]:
            refresh_conditions_interval = 5
            network_simulation = factory_network_simulator("nebula", refresh_conditions_interval, "eth0", verbose=False)
            self._addons.append(network_simulation)

        for add in self._addons:
            await add.start()<|MERGE_RESOLUTION|>--- conflicted
+++ resolved
@@ -10,9 +10,6 @@
 
 
 class AddondManager:
-<<<<<<< HEAD
-    def __init__(self, engine: "Engine", config: Config):
-=======
     """
     Responsible for initializing and managing system add-ons.
 
@@ -20,7 +17,7 @@
     GPS module, and network simulation. Add-ons are conditionally deployed based on the provided configuration.
     """
     
-    def __init__(self, engine: "Engine", config):
+    def __init__(self, engine: "Engine", config: Config):
         """
         Initializes the AddondManager instance.
 
@@ -31,7 +28,6 @@
         This constructor sets up the internal references to the engine and configuration, and
         initializes the list of add-ons to be managed.
         """
->>>>>>> 44a04d43
         self._engine = engine
         self._config = config
         self._addons = []
