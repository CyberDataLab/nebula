--- conflicted
+++ resolved
@@ -80,13 +80,11 @@
         self.MAX_CHUNK_SIZE = 1024  # 1 KB
         self.BUFFER_SIZE = 1024  # 1 KB
 
-<<<<<<< HEAD
         self.reputation_instance = Reputation(self.cm.engine)
         self._model_arrival_latency_data = self.reputation_instance.model_arrival_latency_data
-=======
+
         self.incompleted_reconnections = 0
         self.forced_disconnection = False
->>>>>>> 27245d7c
 
         logging.info(
             f"Connection [established]: {self.addr} (id: {self.id}) (active: {self.active}) (direct: {self.direct})"
@@ -287,73 +285,9 @@
 
                 chunk_data = await self._read_chunk(reusable_buffer)
                 self._store_chunk(message_id, chunk_index, chunk_data, is_last_chunk)
-<<<<<<< HEAD
-                logging.debug(
-                    f"Received chunk {chunk_index} of message {message_id.hex()} | size: {len(chunk_data)} bytes"
-                )
-
-                round_id = self.cm.get_round()
-                source = self.addr
-                comparation_with = b"\x01\x00\x00\x00x\x9c\x00"
-
-                if round_id is not None and round_id >= 0:
-                    chunk_bytes = chunk_data.tobytes()
-                    # if round_id not in self._model_arrival_latency_data:
-                    #     self._model_arrival_latency_data[round_id] = {}
-                    # if source not in self._model_arrival_latency_data[round_id]:
-                    #     self._model_arrival_latency_data[round_id][source] = {}
-
-                    if chunk_index == 0 and chunk_bytes[: len(comparation_with)] == comparation_with:
-                        start_time = time.time()
-                        # logging.info(f"start_time: {start_time:.3f} of source {source} for round {round_id}")
-                        # self._model_arrival_latency_data[round_id][source]["start_time"] = start_time
-
-                #     if chunk_index == 1 and "start_time" in self._model_arrival_latency_data[round_id][source]:
-                #         logging.info("Processing chunk_index == 1")
-                #         end_time = time.time()
-                #         self._model_arrival_latency_data[round_id][source]["end_time"] = end_time
-                #         logging.info(f"end_time: {end_time} of source {source} for round {round_id}")
-                #         start_time = self._model_arrival_latency_data[round_id][source]["start_time"]
-                #         latency = end_time - start_time
-                #         logging.info(f"Node {source} | Latency: {latency:.3f} seconds")
-
-                # if (
-                #     "start_time" in self._model_arrival_latency_data[round_id][source] and
-                #     "end_time" in self._model_arrival_latency_data[round_id][source]
-                # ):
-                #     start_time = self._model_arrival_latency_data[round_id][source]["start_time"]
-                #     end_time = self._model_arrival_latency_data[round_id][source]["end_time"]
-                #     latency = end_time - start_time
-                #     logging.info(f"Node {source} | Latency: {latency:.3f} seconds")
-
-                # if "time_0" not in self._model_arrival_latency_data[round_id]:
-                #     self._model_arrival_latency_data[round_id]["time_0"] = {"time": start_time, "source": source}
-                #     logging.info(f"start_time: {start_time} of source {self.addr} for round {round_id}")
-
-                # relative_time = start_time - self._model_arrival_latency_data[round_id]["time_0"]["time"]
-
-                # if source not in self._model_arrival_latency_data[round_id]:
-                #     self._model_arrival_latency_data[round_id][source] = {
-                #         "start_time": start_time,
-                #         "relative_time": relative_time,
-                #     }
-                #     logging.info(f"self.chunk_data: {self._model_arrival_latency_data}")
-                #     logging.info(f"Node {source} | Time taken relative to time_0: {relative_time:.3f} seconds")
-
-                # save_data(
-                #     self.config.participant["scenario_args"]["name"],
-                #     "chunk_latency",
-                #     source,
-                #     self.cm.get_addr(),
-                #     num_round=round_id,
-                #     latency=relative_time,
-                # )
-
-=======
                 # logging.debug(f"Received chunk {chunk_index} of message {message_id.hex()} | size: {len(chunk_data)} bytes")
                 # Active connection without fails
                 self.incompleted_reconnections = 0
->>>>>>> 27245d7c
                 if is_last_chunk:
                     await self._process_complete_message(message_id)
         except asyncio.CancelledError as e:
