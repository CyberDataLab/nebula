--- conflicted
+++ resolved
@@ -152,38 +152,4 @@
             return False
 
         await asyncio.sleep(self.interval)
-<<<<<<< HEAD
-        return True
-
-    async def propagate_continuously(self, strategy_id: str):
-        self.reset_status_history()
-        while True:
-            propagated = await self.propagate(strategy_id)
-            if not propagated:
-                logging.info("Exiting continuous propagation...")
-                return
-            
-    async def get_model_information(self, dest_addr, strategy_id: str):
-        if strategy_id not in self.strategies:
-            logging.info(f"Strategy {strategy_id} not found.")
-            return None
-        if self.get_round() is None:
-            logging.info("Propagation halted: round is not set.")
-            return None
-        
-        strategy = self.strategies[strategy_id]
-        logging.info(f"Preparing model information with strategy to make an offer: {strategy_id}")
-
-        serialized_model, weight = strategy.prepare_model_payload(dest_addr)
-
-        if serialized_model:
-            serialized_model = serialized_model if isinstance(serialized_model, bytes) else self.trainer.serialize_model(serialized_model)
-            if strategy_id == "initialization":
-                return (serialized_model, weight, -1)
-            else:
-                return (serialized_model, weight, self.get_round())
-                
-        return None
-=======
-        return True
->>>>>>> 1f626e4f
+        return True