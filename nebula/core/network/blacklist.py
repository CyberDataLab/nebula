--- conflicted
+++ resolved
@@ -202,12 +202,8 @@
         await self._recently_disconnected_lock.acquire_async()
         self._recently_disconnected.add(addr)
         await self._recently_disconnected_lock.release_async()
-<<<<<<< HEAD
-        asyncio.create_task(self._remove_recently_disc(addr))
-=======
         task = asyncio.create_task(self._remove_recently_disc(addr), name=f"BlackList_remove_recently_{addr}")
         self._background_tasks.append(task)
->>>>>>> 9f7f5bbe
         nbe = NodeBlacklistedEvent(addr)
         event_manager = EventManager.get_instance()
         if event_manager is not None:
@@ -267,9 +263,6 @@
         if rec_disc:
             nodes_not_listed = nodes.difference(rec_disc)
         await self._recently_disconnected_lock.release_async()
-<<<<<<< HEAD
-        return nodes_not_listed
-=======
         return nodes_not_listed
 
     async def stop(self):
@@ -307,5 +300,4 @@
         except Exception as e:
             logging.warning(f"Error clearing recently disconnected: {e}")
 
-        logging.info("✅  BlackList stopped successfully")
->>>>>>> 9f7f5bbe
+        logging.info("✅  BlackList stopped successfully")