--- conflicted
+++ resolved
@@ -555,7 +555,7 @@
                 addr = writer.get_extra_info("peername")
 
                 # Check if learning cycle has finished - reject new connections
-                if self.engine.learning_cycle_finished():
+                if await self.engine.learning_cycle_finished():
                     logging.info(f"🔗  [incoming] Rejecting connection from {addr} because learning cycle has finished")
                     writer.write(b"CONNECTION//CLOSE\n")
                     await writer.drain()
@@ -898,7 +898,7 @@
             bool: True if the connection action (new or upgrade) succeeded, False otherwise.
         """
         # Check if learning cycle has finished - don't establish new connections
-        if self.engine.learning_cycle_finished():
+        if await self.engine.learning_cycle_finished():
             logging.info(f"🔗  [outgoing] Not establishing connection to {addr} because learning cycle has finished")
             return False
 
@@ -1125,12 +1125,7 @@
         if forced:
             await self.add_to_blacklist(dest_addr)
 
-<<<<<<< HEAD
-        logging.info(f"Trying to disconnect {dest_addr} | Mutual disconnection: {mutual_disconnection} | Forced disconnection: {forced}")
-        connection_to_remove: Connection = None
-=======
         # Get the connection under lock to prevent race conditions
->>>>>>> 9f7f5bbe
         async with self.connections_lock:
             connection_to_remove = self.connections.get(dest_addr)
             if not connection_to_remove:
@@ -1141,35 +1136,6 @@
         try:
             # Attempt mutual disconnection if requested
             if mutual_disconnection:
-<<<<<<< HEAD
-                await connection_to_remove.send(data=self.create_message("connection", "disconnect"))
-        except Exception as e:
-            logging.exception(f"❗️  Error while sending disconnection to {dest_addr}: {e!s}")
-            
-        if dest_addr in self.connections:
-            logging.info(f"Removing {dest_addr} from connections")
-            try:
-                await connection_to_remove.stop()
-            except Exception as e:
-                logging.exception(f"❗️ Error while stopping connection {dest_addr}: {e!s}")
-            
-            try:
-                removed = True
-                async with self.connections_lock:
-                    self.connections.pop(dest_addr)
-            except Exception as e:
-                logging.exception(f"❗️  Error while removing connection {dest_addr}: {e!s}")
-                
-        current_connections = await self.get_all_addrs_current_connections(only_direct=True)
-        current_connections = set(current_connections)
-        logging.info(f"Current connections: {current_connections}")
-        self.config.update_neighbors_from_config(current_connections, dest_addr)
-
-        if removed:
-            current_connections = await self.get_addrs_current_connections(only_direct=True, myself=True)
-            if is_neighbor:
-                await self.engine.update_neighbors(dest_addr, current_connections, remove=removed)
-=======
                 try:
                     await conn.send(data=self.create_message("connection", "disconnect"))
                     async with self.connections_lock:
@@ -1214,7 +1180,6 @@
             except Exception as stop_error:
                 logging.warning(f"Error stopping connection during cleanup: {stop_error!s}")
             raise
->>>>>>> 9f7f5bbe
 
     async def get_all_addrs_current_connections(self, only_direct=False, only_undirected=False):
         """
