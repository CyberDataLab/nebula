--- conflicted
+++ resolved
@@ -4,12 +4,12 @@
 import subprocess
 import sys
 import traceback
-import time
 from typing import TYPE_CHECKING
 
 import requests
 
 from nebula.addons.mobility import Mobility
+from nebula.core.network.blacklist import BlackList
 from nebula.core.network.connection import Connection
 from nebula.core.network.discoverer import Discoverer
 from nebula.core.network.forwarder import Forwarder
@@ -26,15 +26,13 @@
 )
 from nebula.core.utils.locker import Locker
 
-from nebula.core.network.blacklist import BlackList
-
 if TYPE_CHECKING:
     from nebula.core.engine import Engine
 
 BLACKLIST_EXPIRATION_TIME = 60
 
+
 class CommunicationsManager:
-    
     def __init__(self, engine: "Engine"):
         logging.info("🌐  Initializing Communications Manager")
         self._engine = engine
@@ -79,7 +77,7 @@
         self.loop = asyncio.get_event_loop()
         max_concurrent_tasks = 5
         self.semaphore_send_model = asyncio.Semaphore(max_concurrent_tasks)
-        
+
         self._blacklist = BlackList()
 
         # Connection service to communicate with external devices
@@ -95,7 +93,7 @@
         else:
             logging.info("Deploying External Connection Service | No running")
             self._external_connection_service = NebulaConnectionService(self.addr)
-            
+
     @property
     def engine(self):
         return self._engine
@@ -131,7 +129,7 @@
     @property
     def ecs(self):
         return self._external_connection_service
-    
+
     @property
     def bl(self):
         return self._blacklist
@@ -147,7 +145,6 @@
     async def add_ready_connection(self, addr):
         self.ready_connections.add(addr)
 
-<<<<<<< HEAD
     async def handle_incoming_message(self, data, addr_from):
         if not await self.bl.node_in_blacklist(addr_from):
             await self.mm.process_message(data, addr_from)
@@ -156,20 +153,6 @@
         logging.info("Forwarding message... ")
         await self.forwarder.forward(data, addr_from=addr_from)
 
-=======
-    def get_messages_events(self):
-        return self.mm.get_messages_events()
-
-    # def stop_logging(self):
-    #     logging.getLogger().disabled = True
-
-    async def handle_incoming_message(self, data, addr_from):
-        await self.mm.process_message(data, addr_from)
-
-    async def forward_message(self, data, addr_from):
-        await self.forwarder.forward(data, addr_from=addr_from)
-
->>>>>>> 0fef7212
     async def handle_message(self, message_event):
         await self.engine.trigger_event(message_event)
 
@@ -309,7 +292,6 @@
                 )
         return
 
-<<<<<<< HEAD
     def create_message(self, message_type: str, action: str = "", *args, **kwargs):
         return self.mm.create_message(message_type, action, *args, **kwargs)
 
@@ -326,17 +308,16 @@
 
     async def add_to_blacklist(self, addr):
         await self.bl.add_to_blacklist(addr)
-        
+
     async def get_blacklist(self):
         return await self.bl.get_blacklist()
-    
+
     async def apply_restrictions(self, nodes):
         return await self.bl.apply_restrictions(nodes)
-    
+
     async def clear_restrictions(self):
         await self.bl.clear_restrictions()
-    
-          
+
     """                                                     ###############################
                                                             # EXTERNAL CONNECTION SERVICE #
                                                             ###############################
@@ -385,14 +366,11 @@
             asyncio.create_task(self.send_message(addr, msg))
             await asyncio.sleep(1)
 
-
     """                                                     ##############################
                                                             #    OTHER FUNCTIONALITIES   #
                                                             ##############################
     """
 
-=======
->>>>>>> 0fef7212
     def get_connections_lock(self):
         return self.connections_lock
 
@@ -425,7 +403,7 @@
         async def process_connection(reader, writer):
             try:
                 addr = writer.get_extra_info("peername")
-                          
+
                 connected_node_id = await reader.readline()
                 connected_node_id = connected_node_id.decode("utf-8").strip()
                 connected_node_port = addr[1]
@@ -438,10 +416,10 @@
                 logging.info(
                     f"🔗  [incoming] Connection from {addr} - {connection_addr} [id {connected_node_id} | port {connected_node_port} | direct {direct}] (incoming)"
                 )
-                
+
                 blacklist = await self.bl.get_blacklist()
                 if blacklist:
-                    logging.info(f"blacklist: {blacklist}, source trying to connect: {connection_addr}")              
+                    logging.info(f"blacklist: {blacklist}, source trying to connect: {connection_addr}")
                     if connection_addr in blacklist:
                         logging.info(f"🔗  [incoming] Rejecting connection from {connection_addr}, it is blacklisted.")
                         writer.close()
@@ -745,11 +723,7 @@
                 )
                 # message = self.mm.generate_model_message(round, serialized_model, weight)
                 parameters = serialized_model
-<<<<<<< HEAD
                 message = self.create_message("model", "", round, parameters, weight)
-=======
-                message = self.mm.create_message("model", "", round, parameters, weight)
->>>>>>> 0fef7212
                 await conn.send(data=message, is_compressed=True)
                 logging.info(f"Model sent to {dest_addr} with round {round}")
             except Exception as e:
@@ -952,36 +926,30 @@
 
     async def disconnect(self, dest_addr, mutual_disconnection=True, forced=False):
         removed = False
-        
+
         if forced:
             self.add_to_blacklist(dest_addr)
-            
+
         logging.info(f"Trying to disconnect {dest_addr}")
         if dest_addr not in self.connections:
             logging.info(f"Connection {dest_addr} not found")
             return
         try:
             if mutual_disconnection:
-                await self.connections[dest_addr].send(
-<<<<<<< HEAD
-=======
-                    # data=self.mm.generate_connection_message(nebula_pb2.ConnectionMessage.Action.DISCONNECT)
->>>>>>> 0fef7212
-                    data=self.create_message("connection", "disconnect")
-                )
+                await self.connections[dest_addr].send(data=self.create_message("connection", "disconnect"))
                 await asyncio.sleep(1)
                 self.connections[dest_addr].stop()
         except Exception as e:
             logging.exception(f"❗️  Error while disconnecting {dest_addr}: {e!s}")
         if dest_addr in self.connections:
             logging.info(f"Removing {dest_addr} from connections")
-            #del self.connections[dest_addr]
+            # del self.connections[dest_addr]
             try:
                 removed = True
                 await self.connections[dest_addr].stop()
                 del self.connections[dest_addr]
             except Exception as e:
-                 logging.exception(f"❗️  Error while removing connection {dest_addr}: {e!s}")
+                logging.exception(f"❗️  Error while removing connection {dest_addr}: {e!s}")
         current_connections = await self.get_all_addrs_current_connections(only_direct=True)
         current_connections = set(current_connections)
         logging.info(f"Current connections: {current_connections}")
