import gc
import logging
from collections import OrderedDict
import asyncio
from concurrent.futures import ThreadPoolExecutor
import traceback
import hashlib
import io
import gzip
import torch
from lightning import Trainer
from lightning.pytorch.callbacks import LearningRateMonitor, ProgressBar, ModelSummary
import copy
from torch.nn import functional as F
from nebula.core.utils.deterministic import enable_deterministic
from nebula.config.config import TRAINING_LOGGER

logging_training = logging.getLogger(TRAINING_LOGGER)

class NebulaProgressBar(ProgressBar):
    """Nebula progress bar for training.
    Logs the percentage of completion of the training process using logging.
    """

    def __init__(self):
        super().__init__()
        self.enable = True

    def disable(self):
        """Disable the progress bar logging."""
        self.enable = False

    def on_train_epoch_start(self, trainer, pl_module):
        """Called when the training epoch starts."""
        super().on_train_epoch_start(trainer, pl_module)
        if self.enable:
            logging_training.info(f"Starting Epoch {trainer.current_epoch}")

    def on_train_batch_end(self, trainer, pl_module, outputs, batch, batch_idx):
        """Called at the end of each training batch."""
        super().on_train_batch_end(trainer, pl_module, outputs, batch, batch_idx)
        if self.enable:
            # Calculate percentage complete for the current epoch
            percent = ((batch_idx + 1) / self.total_train_batches) * 100  # +1 to count current batch
            logging_training.info(f"Epoch {trainer.current_epoch} - {percent:.01f}% complete")

    def on_train_epoch_end(self, trainer, pl_module):
        """Called at the end of the training epoch."""
        super().on_train_epoch_end(trainer, pl_module)
        if self.enable:
            logging_training.info(f"Epoch {trainer.current_epoch} finished")

    def on_validation_epoch_start(self, trainer, pl_module):
        super().on_validation_epoch_start(trainer, pl_module)
        if self.enable:
            logging_training.info(f"Starting validation for Epoch {trainer.current_epoch}")

    def on_validation_epoch_end(self, trainer, pl_module):
        super().on_validation_epoch_end(trainer, pl_module)
        if self.enable:
            logging_training.info(f"Validation for Epoch {trainer.current_epoch} finished")

    def on_test_batch_start(self, trainer, pl_module, batch, batch_idx, dataloader_idx):
        super().on_test_batch_start(trainer, pl_module, batch, batch_idx, dataloader_idx)
        if not self.has_dataloader_changed(dataloader_idx):
            return

    def on_test_batch_end(self, trainer, pl_module, outputs, batch, batch_idx, dataloader_idx):
        """Called at the end of each test batch."""
        super().on_test_batch_end(trainer, pl_module, outputs, batch, batch_idx, dataloader_idx)
        if self.enable:
            total_batches = self.total_test_batches_current_dataloader
            if total_batches == 0:
                logging_training.warning(f"Total test batches is 0 for dataloader {dataloader_idx}, cannot compute progress.")
                return

            percent = ((batch_idx + 1) / total_batches) * 100  # +1 to count the current batch
            logging_training.info(f"Test Epoch {trainer.current_epoch}, Dataloader {dataloader_idx} - {percent:.01f}% complete")

    def on_test_epoch_start(self, trainer, pl_module):
        super().on_test_epoch_start(trainer, pl_module)
        if self.enable:
            logging_training.info(f"Starting testing for Epoch {trainer.current_epoch}")

    def on_test_epoch_end(self, trainer, pl_module):
        super().on_test_epoch_end(trainer, pl_module)
        if self.enable:
            logging_training.info(f"Testing for Epoch {trainer.current_epoch} finished")


class Lightning:
    DEFAULT_MODEL_WEIGHT = 1
    BYPASS_MODEL_WEIGHT = 0

    def __init__(self, model, data, config=None, logger=None):
        # self.model = torch.compile(model, mode="reduce-overhead")
        self.model = model
        self.data = data
        self.config = config
        self._logger = logger
        self.__trainer = None
        self.epochs = 1
        self.round = 0
        enable_deterministic(self.config)

    @property
    def logger(self):
        return self._logger

    def get_round(self):
        return self.round

    def set_model(self, model):
        self.model = model

    def set_data(self, data):
        self.data = data

    def create_trainer(self):
        num_gpus = torch.cuda.device_count()
        if self.config.participant["device_args"]["accelerator"] == "gpu" and num_gpus > 0:
            gpu_index = self.config.participant["device_args"]["idx"] % num_gpus
            logging_training.info("Creating trainer with accelerator GPU ({})".format(gpu_index))
            self.__trainer = Trainer(
                callbacks=[ModelSummary(max_depth=1), LearningRateMonitor(logging_interval="epoch"), NebulaProgressBar()],
                max_epochs=self.epochs,
                accelerator=self.config.participant["device_args"]["accelerator"],
                devices=[gpu_index],
                logger=self._logger,
                enable_checkpointing=False,
                enable_model_summary=False,
                # deterministic=True
            )
        else:
            logging_training.info("Creating trainer with accelerator CPU")
            self.__trainer = Trainer(
                callbacks=[ModelSummary(max_depth=1), LearningRateMonitor(logging_interval="epoch"), NebulaProgressBar()],
                max_epochs=self.epochs,
                accelerator=self.config.participant["device_args"]["accelerator"],
                devices="auto",
                logger=self._logger,
                enable_checkpointing=False,
                enable_model_summary=False,
                # deterministic=True
            )
        logging_training.info(f"Trainer strategy: {self.__trainer.strategy}")

    def validate_neighbour_model(self, neighbour_model_param):
        avg_loss = 0
        running_loss = 0
        bootstrap_dataloader = self.data.bootstrap_dataloader()
        num_samples = 0
        neighbour_model = copy.deepcopy(self.model)
        neighbour_model.load_state_dict(neighbour_model_param)

        # enable evaluation mode, prevent memory leaks.
        # no need to switch back to training since model is not further used.
        if torch.cuda.is_available():
            neighbour_model = neighbour_model.to("cuda")
        neighbour_model.eval()

        # bootstrap_dataloader = bootstrap_dataloader.to('cuda')
        with torch.no_grad():
            for inputs, labels in bootstrap_dataloader:
                if torch.cuda.is_available():
                    inputs = inputs.to("cuda")
                    labels = labels.to("cuda")
                outputs = neighbour_model(inputs)
                loss = F.cross_entropy(outputs, labels)
                running_loss += loss.item()
                num_samples += inputs.size(0)

        avg_loss = running_loss / len(bootstrap_dataloader)
        logging_training.info("Computed neighbor loss over {} data samples".format(num_samples))
        return avg_loss

    def get_hash_model(self):
        """
        Returns:
            str: SHA256 hash of model parameters
        """
        return hashlib.sha256(self.serialize_model()).hexdigest()

    def set_epochs(self, epochs):
        self.epochs = epochs

    def serialize_model(self, model):
        # From https://pytorch.org/docs/stable/notes/serialization.html
        try:
            buffer = io.BytesIO()
            with gzip.GzipFile(fileobj=buffer, mode="wb") as f:
                torch.save(model, f)
            return buffer.getvalue()
        except:
            raise Exception("Error serializing model")

    def deserialize_model(self, data):
        # From https://pytorch.org/docs/stable/notes/serialization.html
        try:
            buffer = io.BytesIO(data)
            with gzip.GzipFile(fileobj=buffer, mode="rb") as f:
                params_dict = torch.load(f, map_location="cpu")
            return OrderedDict(params_dict)
        except:
            raise Exception("Error decoding parameters")

    def set_model_parameters(self, params, initialize=False):
        try:
            self.model.load_state_dict(params)
        except:
            raise Exception("Error setting parameters")

    def get_model_parameters(self, bytes=False):
        if bytes:
            return self.serialize_model(self.model.state_dict())
        else:
            return self.model.state_dict()

    async def train(self):
        try:
            self.create_trainer()
            logging.info(f"{'='*10} [Training] Started (check training logs for progress) {'='*10}")
            with ThreadPoolExecutor() as pool:
                future = asyncio.get_running_loop().run_in_executor(pool, self._train_sync)
                await asyncio.wait_for(future, timeout=3600)
<<<<<<< HEAD
            self.__trainer = None
            logging.info(f"{'='*10} [Training] Finished (check training logs for progress) {'='*10}")
        except Exception as e:
            logging_training.error(f"Error training model: {e}")
            logging_training.error(traceback.format_exc())

    def _train_sync(self):
        try:
            self.__trainer.fit(self.model, self.data)
=======
>>>>>>> 8e80812d
            self.__trainer = None
            logging.info(f"{'='*10} [Training] Finished (check training logs for progress) {'='*10}")
        except Exception as e:
            logging_training.error(f"Error training model: {e}")
            logging_training.error(traceback.format_exc())

    def _train_sync(self):
        try:
            self.__trainer.fit(self.model, self.data)
        except Exception as e:
            logging_training.error(f"Error in _train_sync: {e}")
            tb = traceback.format_exc()
            logging_training.error(f"Traceback: {tb}")
            # If "raise", the exception will be managed by the main thread

    async def test(self):
        try:
            self.create_trainer()
            logging.info(f"{'='*10} [Testing] Started (check training logs for progress) {'='*10}")
            with ThreadPoolExecutor() as pool:
                future = asyncio.get_running_loop().run_in_executor(pool, self._test_sync)
<<<<<<< HEAD
                loss, accuracy = await asyncio.wait_for(future, timeout=3600)
            self.__trainer = None
            logging.info(f"{'='*10} [Testing] Finished (check training logs for progress) {'='*10}")
            return loss, accuracy
        except Exception as e:
            logging_training.error(f"Error testing model: {e}")
            logging_training.error(traceback.format_exc())

    def _test_sync(self):
        try:
            self.__trainer.test(self.model, self.data, verbose=True)
            
            metrics = self.__trainer.callback_metrics
            self.__trainer = None
            loss = metrics.get('val_loss/dataloader_idx_0', None).item()
            accuracy = metrics.get('val_accuracy/dataloader_idx_0', None).item()
            return loss, accuracy
=======
                await asyncio.wait_for(future, timeout=3600)
            self.__trainer = None
            logging.info(f"{'='*10} [Testing] Finished (check training logs for progress) {'='*10}")
        except Exception as e:
            logging_training.error(f"Error testing model: {e}")
            logging_training.error(traceback.format_exc())

    def _test_sync(self):
        try:
            self.__trainer.test(self.model, self.data, verbose=True)
>>>>>>> 8e80812d
        except Exception as e:
            logging_training.error(f"Error in _test_sync: {e}")
            tb = traceback.format_exc()
            logging_training.error(f"Traceback: {tb}")
            # If "raise", the exception will be managed by the main thread

    def get_model_weight(self):
        return len(self.data.train_dataloader().dataset)

    def on_round_start(self):
        self._logger.log_data({"Round": self.round})
        # self.reporter.enqueue_data("Round", self.round)
        pass

    def on_round_end(self):
        self._logger.global_step = self._logger.global_step + self._logger.local_step
        self._logger.local_step = 0
        self.round += 1
        self.model.on_round_end()
        logging.info("Flushing memory cache at the end of round...")
        torch.cuda.empty_cache()
        gc.collect()
        pass

    def on_learning_cycle_end(self):
        self._logger.log_data({"Round": self.round})
        # self.reporter.enqueue_data("Round", self.round)
        pass<|MERGE_RESOLUTION|>--- conflicted
+++ resolved
@@ -223,18 +223,6 @@
             with ThreadPoolExecutor() as pool:
                 future = asyncio.get_running_loop().run_in_executor(pool, self._train_sync)
                 await asyncio.wait_for(future, timeout=3600)
-<<<<<<< HEAD
-            self.__trainer = None
-            logging.info(f"{'='*10} [Training] Finished (check training logs for progress) {'='*10}")
-        except Exception as e:
-            logging_training.error(f"Error training model: {e}")
-            logging_training.error(traceback.format_exc())
-
-    def _train_sync(self):
-        try:
-            self.__trainer.fit(self.model, self.data)
-=======
->>>>>>> 8e80812d
             self.__trainer = None
             logging.info(f"{'='*10} [Training] Finished (check training logs for progress) {'='*10}")
         except Exception as e:
@@ -256,7 +244,6 @@
             logging.info(f"{'='*10} [Testing] Started (check training logs for progress) {'='*10}")
             with ThreadPoolExecutor() as pool:
                 future = asyncio.get_running_loop().run_in_executor(pool, self._test_sync)
-<<<<<<< HEAD
                 loss, accuracy = await asyncio.wait_for(future, timeout=3600)
             self.__trainer = None
             logging.info(f"{'='*10} [Testing] Finished (check training logs for progress) {'='*10}")
@@ -274,18 +261,6 @@
             loss = metrics.get('val_loss/dataloader_idx_0', None).item()
             accuracy = metrics.get('val_accuracy/dataloader_idx_0', None).item()
             return loss, accuracy
-=======
-                await asyncio.wait_for(future, timeout=3600)
-            self.__trainer = None
-            logging.info(f"{'='*10} [Testing] Finished (check training logs for progress) {'='*10}")
-        except Exception as e:
-            logging_training.error(f"Error testing model: {e}")
-            logging_training.error(traceback.format_exc())
-
-    def _test_sync(self):
-        try:
-            self.__trainer.test(self.model, self.data, verbose=True)
->>>>>>> 8e80812d
         except Exception as e:
             logging_training.error(f"Error in _test_sync: {e}")
             tb = traceback.format_exc()
