import gc
import logging
from collections import OrderedDict
import random
import traceback
import hashlib
import io
import gzip
import torch
from lightning import Trainer
from lightning.pytorch.callbacks import LearningRateMonitor, RichModelSummary
import copy
from torch.nn import functional as F
from nebula.core.utils.deterministic import enable_deterministic


class Lightning:
    DEFAULT_MODEL_WEIGHT = 1
    BYPASS_MODEL_WEIGHT = 0

    def __init__(self, model, data, config=None, logger=None):
        # self.model = torch.compile(model, mode="reduce-overhead")
        self.model = model
        self.data = data
        self.config = config
        self._logger = logger
        self.__trainer = None
        self.epochs = 1
        logging.getLogger("lightning.pytorch").setLevel(logging.ERROR)
        self.round = 0
        enable_deterministic(self.config)

    @property
    def logger(self):
        return self._logger

    def get_round(self):
        return self.round

    def set_model(self, model):
        self.model = model

    def set_data(self, data):
        self.data = data

    def create_trainer(self):
        num_gpus = torch.cuda.device_count()
        if self.config.participant["device_args"]["accelerator"] == "gpu" and num_gpus > 0:
            gpu_index = self.config.participant["device_args"]["idx"] % num_gpus
            logging.info("Creating trainer with accelerator GPU ({})".format(gpu_index))
            self.__trainer = Trainer(
                callbacks=[RichModelSummary(max_depth=1), LearningRateMonitor(logging_interval="epoch")],
                max_epochs=self.epochs,
                accelerator=self.config.participant["device_args"]["accelerator"],
                devices=[gpu_index],
                logger=self._logger,
                enable_checkpointing=False,
                enable_model_summary=False,
                # deterministic=True
            )
        else:
            logging.info("Creating trainer with accelerator CPU")
            self.__trainer = Trainer(
                callbacks=[RichModelSummary(max_depth=1), LearningRateMonitor(logging_interval="epoch")],
                max_epochs=self.epochs,
                accelerator=self.config.participant["device_args"]["accelerator"],
                devices="auto",
                logger=self._logger,
                enable_checkpointing=False,
                enable_model_summary=False,
                # deterministic=True
            )
        logging.info(f"Trainer strategy: {self.__trainer.strategy}")

    def validate_neighbour_model(self, neighbour_model_param):
        avg_loss = 0
        running_loss = 0
        bootstrap_dataloader = self.data.bootstrap_dataloader()
        num_samples = 0
        neighbour_model = copy.deepcopy(self.model)
        neighbour_model.load_state_dict(neighbour_model_param)

        # enable evaluation mode, prevent memory leaks.
        # no need to switch back to training since model is not further used.
        if torch.cuda.is_available():
            neighbour_model = neighbour_model.to("cuda")
        neighbour_model.eval()

        # bootstrap_dataloader = bootstrap_dataloader.to('cuda')
        with torch.no_grad():
            for inputs, labels in bootstrap_dataloader:
                if torch.cuda.is_available():
                    inputs = inputs.to("cuda")
                    labels = labels.to("cuda")
                outputs = neighbour_model(inputs)
                loss = F.cross_entropy(outputs, labels)
                running_loss += loss.item()
                num_samples += inputs.size(0)

        avg_loss = running_loss / len(bootstrap_dataloader)
        logging.info("Computed neighbor loss over {} data samples".format(num_samples))
        return avg_loss

    def get_hash_model(self):
        """
        Returns:
            str: SHA256 hash of model parameters
        """
        return hashlib.sha256(self.serialize_model()).hexdigest()

    def set_epochs(self, epochs):
        self.epochs = epochs

    def serialize_model(self, model):
        # From https://pytorch.org/docs/stable/notes/serialization.html
        try:
            buffer = io.BytesIO()
            with gzip.GzipFile(fileobj=buffer, mode="wb") as f:
                torch.save(model, f)
            return buffer.getvalue()
        except:
            raise Exception("Error serializing model")

    def deserialize_model(self, data):
        # From https://pytorch.org/docs/stable/notes/serialization.html
        try:
            buffer = io.BytesIO(data)
            with gzip.GzipFile(fileobj=buffer, mode="rb") as f:
                params_dict = torch.load(f, map_location="cpu")
            return OrderedDict(params_dict)
        except:
            raise Exception("Error decoding parameters")

    def set_model_parameters(self, params, initialize=False):
        try:
            self.model.load_state_dict(params)
        except:
            raise Exception("Error setting parameters")

    def get_model_parameters(self, bytes=False):
        if bytes:
            return self.serialize_model(self.model.state_dict())
        else:
            return self.model.state_dict()

    def train(self):
        try:
            self.create_trainer()
            self.__trainer.fit(self.model, self.data)
            self.__trainer = None
        except Exception as e:
            logging.error(f"Error training model: {e}")
            logging.error(traceback.format_exc())

    def test(self):
        try:
            self.create_trainer()
<<<<<<< HEAD
            results = self.__trainer.test(self.model, self.data, verbose=True)
            return results
=======
            self.__trainer.test(self.model, self.data, verbose=True)
            self.__trainer = None
>>>>>>> 5dc0e0ce
        except Exception as e:
            logging.error(f"Error testing model: {e}")
            logging.error(traceback.format_exc())

    def get_model_weight(self):
        return len(self.data.train_dataloader().dataset)

    def on_round_start(self):
        self._logger.log_data({"Round": self.round})
        # self.reporter.enqueue_data("Round", self.round)
        pass

    def on_round_end(self):
        self._logger.global_step = self._logger.global_step + self._logger.local_step
        self._logger.local_step = 0
        self.round += 1
        logging.info("Flushing memory cache at the end of round...")
        torch.cuda.empty_cache()
        gc.collect()
        pass

    def on_learning_cycle_end(self):
        self._logger.log_data({"Round": self.round})
        # self.reporter.enqueue_data("Round", self.round)
        pass<|MERGE_RESOLUTION|>--- conflicted
+++ resolved
@@ -155,13 +155,9 @@
     def test(self):
         try:
             self.create_trainer()
-<<<<<<< HEAD
             results = self.__trainer.test(self.model, self.data, verbose=True)
+            self.__trainer = None
             return results
-=======
-            self.__trainer.test(self.model, self.data, verbose=True)
-            self.__trainer = None
->>>>>>> 5dc0e0ce
         except Exception as e:
             logging.error(f"Error testing model: {e}")
             logging.error(traceback.format_exc())
