--- conflicted
+++ resolved
@@ -635,13 +635,8 @@
 
     async def _link_disconnect_from_callback(self, source, message):
         logging.info(f"🔗  handle_link_message | Trigger | Received disconnect_from message from {source}")
-<<<<<<< HEAD
-        addrs = message.addrs
-        for addr in addrs.split():
+        for addr in message.addrs.split():
             asyncio.create_task(self.cm.disconnect(addr, mutual_disconnection=False))
-=======
-        for addr in message.addrs.split():
-            await self.cm.disconnect(addr, mutual_disconnection=True)
 
     async def stop(self):
         """
@@ -676,5 +671,4 @@
         except Exception as e:
             logging.warning(f"Error clearing discarded offers: {e}")
 
-        logging.info("✅  FederationConnector stopped successfully")
->>>>>>> 9f7f5bbe
+        logging.info("✅  FederationConnector stopped successfully")