--- conflicted
+++ resolved
@@ -783,270 +783,4 @@
         This method is called in each round of the learning cycle. It is used to extend the learning cycle with additional
         functionalities. The method is called in the _learning_cycle method.
         """
-<<<<<<< HEAD
-        pass
-=======
-        pass
-
-
-class MaliciousNode(Engine):
-    """
-    Specialized Engine subclass representing a malicious participant in the Federated Learning scenario.
-
-    This node behaves similarly to a standard node but is designed to simulate adversarial or faulty behavior
-    within the federation. It can be used for testing the robustness of the FL protocol, defense mechanisms,
-    and detection strategies.
-
-    Inherits from:
-        Engine: The base class that defines the main control flow of the Federated Learning process.
-
-    Typical malicious behaviors may include (depending on the scenario configuration):
-        - Sending incorrect or poisoned model updates.
-        - Dropping or delaying messages.
-        - Attempting to manipulate the reputation or aggregation process.
-        - Participating inconsistently to mimic byzantine or selfish nodes.
-
-    Attributes:
-        Inherits all attributes from the base Engine class, but may override key methods related to
-        training, aggregation, message handling, or reporting.
-
-    Note:
-        The behavior of this class is driven by scenario configuration parameters and any overridden methods
-        implementing specific attack strategies.
-
-    Usage:
-        This class should be instantiated and used in place of the normal Engine to simulate a malicious node.
-        It integrates seamlessly into the existing federation infrastructure.
-    """
-    def __init__(
-        self,
-        model,
-        datamodule,
-        config=Config,
-        trainer=Lightning,
-        security=False,
-    ):
-        super().__init__(
-            model,
-            datamodule,
-            config,
-            trainer,
-            security,
-        )
-        self.attack = create_attack(self)
-        self.aggregator_bening = self._aggregator
-
-    async def _extended_learning_cycle(self):
-        try:
-            await self.attack.attack()
-        except Exception:
-            attack_name = self.config.participant["adversarial_args"]["attacks"]
-            logging.exception(f"Attack {attack_name} failed")
-
-        if self.role == "aggregator":
-            await AggregatorNode._extended_learning_cycle(self)
-        if self.role == "trainer":
-            await TrainerNode._extended_learning_cycle(self)
-        if self.role == "server":
-            await ServerNode._extended_learning_cycle(self)
-
-
-class AggregatorNode(Engine):
-    """
-    Node in the Federated Learning system with full training capabilities and additional responsibilities 
-    as an aggregator within the federation.
-
-    This class extends `Engine`, inheriting the full Federated Learning pipeline, including:
-        - Local model training
-        - Communication and model sharing with neighboring nodes
-        - Participation in the aggregation process
-
-    Additional Role:
-        AggregatorNode is distinguished by its responsibility to **perform model aggregation** from
-        other participants in its neighborhood or federation scope. This may include:
-            - Collecting local model updates from neighbors
-            - Applying aggregation functions (e.g., weighted averaging)
-            - Updating and distributing the aggregated model
-            - Managing round synchronization where necessary
-
-    Use Cases:
-        - Decentralized or partially decentralized federations where aggregation is distributed
-        - Scenarios with multiple aggregators to increase resilience and scalability
-        - Hybrid setups with rotating or dynamically elected aggregators
-
-    Attributes:
-        Inherits all attributes and methods from the `Engine` class. Aggregator-specific behaviors are
-        typically handled via the `Aggregator` component and configuration parameters.
-
-    Note:
-        While this node performs aggregation, it also fully participates in training—its role is dual:
-        **trainer and aggregator**, which makes it a powerful actor in the federation topology.
-    """
-    def __init__(
-        self,
-        model,
-        datamodule,
-        config=Config,
-        trainer=Lightning,
-        security=False,
-    ):
-        super().__init__(
-            model,
-            datamodule,
-            config,
-            trainer,
-            security,
-        )
-
-    async def _extended_learning_cycle(self):
-        # Define the functionality of the aggregator node
-        await self.trainer.test()
-        await self.trainning_in_progress_lock.acquire_async()
-        await self.trainer.train()
-        await self.trainning_in_progress_lock.release_async()
-
-        self_update_event = UpdateReceivedEvent(
-            self.trainer.get_model_parameters(), self.trainer.get_model_weight(), self.addr, self.round
-        )
-        await EventManager.get_instance().publish_node_event(self_update_event)
-
-        await self.cm.propagator.propagate("stable")
-        await self._waiting_model_updates()
-
-
-class ServerNode(Engine):
-    """
-    Server node extending the Engine class to manage the federation from a centralized perspective.
-
-    This node does NOT perform local model training. Instead, it:
-        - Tests the aggregated global model.
-        - Performs model aggregation from participant updates.
-        - Propagates the aggregated global model to participant nodes.
-
-    Main functionalities:
-        - Coordinating the aggregation of models received from participant nodes.
-        - Evaluating the aggregated global model to monitor performance.
-        - Disseminating the updated global model back to the federation.
-        - Managing communication and synchronization signals within the federation.
-
-    Typical use cases:
-        - Centralized federated learning setups where training happens at participant nodes.
-        - Server node acts as the aggregator and evaluator of global model.
-        - Ensures the integrity and progress of the federated learning process by managing rounds and updates.
-
-    Attributes:
-        Inherits all attributes and methods from `Engine` with specialized logic for aggregation,
-        evaluation, and propagation of the global model.
-
-    Note:
-        The ServerNode does not execute training itself but relies on receiving model updates from
-        participant nodes for aggregation.
-    """
-    def __init__(
-        self,
-        model,
-        datamodule,
-        config=Config,
-        trainer=Lightning,
-        security=False,
-    ):
-        super().__init__(
-            model,
-            datamodule,
-            config,
-            trainer,
-            security,
-        )
-
-    async def _extended_learning_cycle(self):
-        # Define the functionality of the server node
-        await self.trainer.test()
-
-        self_update_event = UpdateReceivedEvent(
-            self.trainer.get_model_parameters(), self.trainer.BYPASS_MODEL_WEIGHT, self.addr, self.round
-        )
-        await EventManager.get_instance().publish_node_event(self_update_event)
-
-        await self._waiting_model_updates()
-        await self.cm.propagator.propagate("stable")
-
-
-class TrainerNode(Engine):
-    """
-    Trainer node extending the Engine class responsible exclusively for local training and model propagation.
-
-    This node:
-        - Performs local model training using its own data.
-        - Propagates the locally trained model updates to aggregator or server nodes.
-    
-    It does NOT perform model aggregation.
-
-    Main functionalities:
-        - Training the model locally according to the federated learning protocol.
-        - Sending updated model parameters to aggregator nodes or server.
-        - Managing communication related to local training progress and updates.
-    
-    Typical use cases:
-        - Participant nodes in federated learning that contribute local updates.
-        - Nodes focusing solely on improving their local model and sharing updates.
-
-    Attributes:
-        Inherits all attributes and methods from `Engine` but change behavior to exclude aggregation steps.
-
-    Note:
-        Aggregation responsibilities are delegated to other nodes (e.g., ServerNode or AggregatorNode).
-    """
-    def __init__(
-        self,
-        model,
-        datamodule,
-        config=Config,
-        trainer=Lightning,
-        security=False,
-    ):
-        super().__init__(
-            model,
-            datamodule,
-            config,
-            trainer,
-            security,
-        )
-
-    async def _extended_learning_cycle(self):
-        # Define the functionality of the trainer node
-        logging.info("Waiting global update | Assign _waiting_global_update = True")
-
-        await self.trainer.test()
-        await self.trainer.train()
-
-        self_update_event = UpdateReceivedEvent(
-            self.trainer.get_model_parameters(), self.trainer.get_model_weight(), self.addr, self.round, local=True
-        )
-        await EventManager.get_instance().publish_node_event(self_update_event)
-
-        await self.cm.propagator.propagate("stable")
-        await self._waiting_model_updates()
-
-
-class IdleNode(Engine):
-    def __init__(
-        self,
-        model,
-        datamodule,
-        config=Config,
-        trainer=Lightning,
-        security=False,
-    ):
-        super().__init__(
-            model,
-            datamodule,
-            config,
-            trainer,
-            security,
-        )
-
-    async def _extended_learning_cycle(self):
-        # Define the functionality of the idle node
-        logging.info("Waiting global update | Assign _waiting_global_update = True")
-        await self._waiting_model_updates()
->>>>>>> 44a04d43
+        pass