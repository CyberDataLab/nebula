import asyncio
import logging
import os
import socket
import time

import docker

from nebula.addons.attacks.attacks import create_attack
from nebula.addons.functions import print_msg_box
from nebula.addons.reporter import Reporter
from nebula.addons.reputation.reputation import Reputation
<<<<<<< HEAD
from nebula.core.addonmanager import AddonManager
=======
from nebula.core.addonmanager import AddondManager
>>>>>>> b6806e91
from nebula.core.aggregation.aggregator import create_aggregator
from nebula.core.eventmanager import EventManager
from nebula.core.nebulaevents import (
    AggregationEvent,
    RoundEndEvent,
    RoundStartEvent,
    UpdateNeighborEvent,
    UpdateReceivedEvent,
)
from nebula.core.network.communications import CommunicationsManager
from nebula.core.situationalawareness.situationalawareness import SituationalAwareness
from nebula.core.utils.locker import Locker

logging.getLogger("requests").setLevel(logging.WARNING)
logging.getLogger("urllib3").setLevel(logging.WARNING)
logging.getLogger("fsspec").setLevel(logging.WARNING)
logging.getLogger("matplotlib").setLevel(logging.ERROR)
logging.getLogger("aim").setLevel(logging.ERROR)
logging.getLogger("plotly").setLevel(logging.ERROR)

import pdb
import sys

from nebula.config.config import Config
from nebula.core.training.lightning import Lightning


def handle_exception(exc_type, exc_value, exc_traceback):
    logging.error("Uncaught exception", exc_info=(exc_type, exc_value, exc_traceback))
    if issubclass(exc_type, KeyboardInterrupt):
        sys.__excepthook__(exc_type, exc_value, exc_traceback)
        return
    pdb.set_trace()
    pdb.post_mortem(exc_traceback)


def signal_handler(sig, frame):
    print("Signal handler called with signal", sig)
    print("Exiting gracefully")
    sys.exit(0)


def print_banner():
    banner = """
                    ███╗   ██╗███████╗██████╗ ██╗   ██╗██╗      █████╗
                    ████╗  ██║██╔════╝██╔══██╗██║   ██║██║     ██╔══██╗
                    ██╔██╗ ██║█████╗  ██████╔╝██║   ██║██║     ███████║
                    ██║╚██╗██║██╔══╝  ██╔══██╗██║   ██║██║     ██╔══██║
                    ██║ ╚████║███████╗██████╔╝╚██████╔╝███████╗██║  ██║
                    ╚═╝  ╚═══╝╚══════╝╚═════╝  ╚═════╝ ╚══════╝╚═╝  ╚═╝
                      A Platform for Decentralized Federated Learning
                        Created by Enrique Tomás Martínez Beltrán
                          Featured by Alejandro Avilés Serrano
                            Featured by Fernando Torres Vega
                          https://github.com/CyberDataLab/nebula
                """
    logging.info(f"\n{banner}\n")


class Engine:
    def __init__(
        self,
        model,
        datamodule,
        config=Config,
        trainer=Lightning,
        security=False,
    ):
        self.config = config
        self.idx = config.participant["device_args"]["idx"]
        self.experiment_name = config.participant["scenario_args"]["name"]
        self.ip = config.participant["network_args"]["ip"]
        self.port = config.participant["network_args"]["port"]
        self.addr = config.participant["network_args"]["addr"]
        self.role = config.participant["device_args"]["role"]
        self.name = config.participant["device_args"]["name"]
        self.client = docker.from_env()

        print_banner()

        print_msg_box(
            msg=f"Name {self.name}\nRole: {self.role}",
            indent=2,
            title="Node information",
        )

        self._trainer = None
        self._aggregator = None
        self.round = None
        self.total_rounds = None
        self.federation_nodes = set()
        self._federation_nodes_lock = Locker("federation_nodes_lock", async_lock=True)
        self.initialized = False
        self.log_dir = os.path.join(config.participant["tracking_args"]["log_dir"], self.experiment_name)

        self.security = security

        self._trainer = trainer(model, datamodule, config=self.config)
        self._aggregator = create_aggregator(config=self.config, engine=self)

        self._secure_neighbors = []
        self._is_malicious = self.config.participant["adversarial_args"]["attack_params"]["attacks"] != "No Attack"

        msg = f"Trainer: {self._trainer.__class__.__name__}"
        msg += f"\nDataset: {self.config.participant['data_args']['dataset']}"
        msg += f"\nIID: {self.config.participant['data_args']['iid']}"
        msg += f"\nModel: {model.__class__.__name__}"
        msg += f"\nAggregation algorithm: {self._aggregator.__class__.__name__}"
        msg += f"\nNode behavior: {'malicious' if self._is_malicious else 'benign'}"
        print_msg_box(msg=msg, indent=2, title="Scenario information")
        print_msg_box(
            msg=f"Logging type: {self._trainer.logger.__class__.__name__}",
            indent=2,
            title="Logging information",
        )

        self.learning_cycle_lock = Locker(name="learning_cycle_lock", async_lock=True)
        self.federation_setup_lock = Locker(name="federation_setup_lock", async_lock=True)
        self.federation_ready_lock = Locker(name="federation_ready_lock", async_lock=True)
        self.round_lock = Locker(name="round_lock", async_lock=True)
        self.config.reload_config_file()

        self._cm = CommunicationsManager(engine=self)

        self._reporter = Reporter(config=self.config, trainer=self.trainer)

        self._sinchronized_status = True
        self.sinchronized_status_lock = Locker(name="sinchronized_status_lock")

        self.trainning_in_progress_lock = Locker(name="trainning_in_progress_lock", async_lock=True)

        event_manager = EventManager.get_instance(verbose=False)
        self._addon_manager = AddondManager(self, self.config)

        # Additional Components
        if "situational_awareness" in self.config.participant:
            self._situational_awareness = SituationalAwareness(self.config, self)

        if self.config.participant["defense_args"]["with_reputation"]:
            self._reputation = Reputation(engine=self, config=self.config)

    @property
    def cm(self):
        return self._cm

    @property
    def reporter(self):
        return self._reporter

    @property
    def aggregator(self):
        return self._aggregator

    @property
    def trainer(self):
        return self._trainer

    @property
    def sa(self):
        return self._situational_awareness

    def get_aggregator_type(self):
        return type(self.aggregator)

    def get_addr(self):
        return self.addr

    def get_config(self):
        return self.config

    async def get_federation_nodes(self):
        async with self._federation_nodes_lock:
            return self.federation_nodes.copy()

    async def update_federation_nodes(self, federation_nodes):
        async with self._federation_nodes_lock:
            self.federation_nodes = federation_nodes

    def get_initialization_status(self):
        return self.initialized

    def set_initialization_status(self, status):
        self.initialized = status

    def get_round(self):
        return self.round

    def get_federation_ready_lock(self):
        return self.federation_ready_lock

    def get_federation_setup_lock(self):
        return self.federation_setup_lock

    def get_trainning_in_progress_lock(self):
        return self.trainning_in_progress_lock

    def get_round_lock(self):
        return self.round_lock

    def set_round(self, new_round):
        logging.info(f"🤖  Update round count | from: {self.round} | to round: {new_round}")
        self.round = new_round
        self.trainer.set_current_round(new_round)

    """                                                     ##############################
                                                            #       MODEL CALLBACKS      #
                                                            ##############################
    """

    async def model_initialization_callback(self, source, message):
        logging.info(f"🤖  handle_model_message | Received model initialization from {source}")
        try:
            model = self.trainer.deserialize_model(message.parameters)
            self.trainer.set_model_parameters(model, initialize=True)
            logging.info("🤖  Init Model | Model Parameters Initialized")
            self.set_initialization_status(True)
            await (
                self.get_federation_ready_lock().release_async()
            )  # Enable learning cycle once the initialization is done
            try:
                await (
                    self.get_federation_ready_lock().release_async()
                )  # Release the lock acquired at the beginning of the engine
            except RuntimeError:
                pass
        except RuntimeError:
            pass

    async def model_update_callback(self, source, message):
        logging.info(f"🤖  handle_model_message | Received model update from {source} with round {message.round}")
        if not self.get_federation_ready_lock().locked() and len(await self.get_federation_nodes()) == 0:
            logging.info("🤖  handle_model_message | There are no defined federation nodes")
            return
        decoded_model = self.trainer.deserialize_model(message.parameters)
        updt_received_event = UpdateReceivedEvent(decoded_model, message.weight, source, message.round)
        await EventManager.get_instance().publish_node_event(updt_received_event)

    """                                                     ##############################
                                                            #      General callbacks     #
                                                            ##############################
    """

    async def _discovery_discover_callback(self, source, message):
        logging.info(
            f"🔍  handle_discovery_message | Trigger | Received discovery message from {source} (network propagation)"
        )
        current_connections = await self.cm.get_addrs_current_connections(myself=True)
        if source not in current_connections:
            logging.info(f"🔍  handle_discovery_message | Trigger | Connecting to {source} indirectly")
            await self.cm.connect(source, direct=False)
        async with self.cm.get_connections_lock():
            if source in self.cm.connections:
                # Update the latitude and longitude of the node (if already connected)
                if (
                    message.latitude is not None
                    and -90 <= message.latitude <= 90
                    and message.longitude is not None
                    and -180 <= message.longitude <= 180
                ):
                    self.cm.connections[source].update_geolocation(message.latitude, message.longitude)
                else:
                    logging.warning(
                        f"🔍  Invalid geolocation received from {source}: latitude={message.latitude}, longitude={message.longitude}"
                    )

    async def _control_alive_callback(self, source, message):
        logging.info(f"🔧  handle_control_message | Trigger | Received alive message from {source}")
        current_connections = await self.cm.get_addrs_current_connections(myself=True)
        if source in current_connections:
            try:
                await self.cm.health.alive(source)
            except Exception as e:
                logging.exception(f"Error updating alive status in connection: {e}")
        else:
            logging.error(f"❗️  Connection {source} not found in connections...")

    async def _connection_connect_callback(self, source, message):
        logging.info(f"🔗  handle_connection_message | Trigger | Received connection message from {source}")
        current_connections = await self.cm.get_addrs_current_connections(myself=True)
        if source not in current_connections:
            logging.info(f"🔗  handle_connection_message | Trigger | Connecting to {source}")
            await self.cm.connect(source, direct=True)

    async def _connection_disconnect_callback(self, source, message):
        logging.info(f"🔗  handle_connection_message | Trigger | Received disconnection message from {source}")
        await self.cm.disconnect(source, mutual_disconnection=False)

    async def _federation_federation_ready_callback(self, source, message):
        logging.info(f"📝  handle_federation_message | Trigger | Received ready federation message from {source}")
        if self.config.participant["device_args"]["start"]:
            logging.info(f"📝  handle_federation_message | Trigger | Adding ready connection {source}")
            await self.cm.add_ready_connection(source)

    async def _federation_federation_start_callback(self, source, message):
        logging.info(f"📝  handle_federation_message | Trigger | Received start federation message from {source}")
        await self.create_trainer_module()

<<<<<<< HEAD
    async def _reputation_share_callback(self, source, message):
        try:
            logging.info(
                f"handle_reputation_message | Trigger | Received reputation message from {source} | Node: {message.node_id} | Score: {message.score} | Round: {message.round}"
            )

            current_node = self.addr
            nei = message.node_id

            # Manage reputation
            if current_node != nei:
                key = (current_node, nei, message.round)

                if key not in self._reputation.reputation_with_all_feedback:
                    self._reputation.reputation_with_all_feedback[key] = []

                self._reputation.reputation_with_all_feedback[key].append(message.score)

        except Exception as e:
            logging.exception(f"Error handling reputation message: {e}")

=======
>>>>>>> b6806e91
    async def _federation_federation_models_included_callback(self, source, message):
        logging.info(f"📝  handle_federation_message | Trigger | Received aggregation finished message from {source}")
        try:
            await self.cm.get_connections_lock().acquire_async()
            if self.round is not None and source in self.cm.connections:
                try:
                    if message is not None and len(message.arguments) > 0:
                        self.cm.connections[source].update_round(int(message.arguments[0])) if message.round in [
                            self.round - 1,
                            self.round,
                        ] else None
                except Exception as e:
                    logging.exception(f"Error updating round in connection: {e}")
            else:
                logging.error(f"Connection not found for {source}")
        except Exception as e:
            logging.exception(f"Error updating round in connection: {e}")
        finally:
            await self.cm.get_connections_lock().release_async()

    """                                                     ##############################
                                                            #    REGISTERING CALLBACKS   #
                                                            ##############################
    """

    async def register_events_callbacks(self):
        await self.init_message_callbacks()
        await EventManager.get_instance().subscribe_node_event(AggregationEvent, self.broadcast_models_include)

    async def init_message_callbacks(self):
        logging.info("Registering callbacks for MessageEvents...")
        await self.register_message_events_callbacks()
        # Additional callbacks not registered automatically
        await self.register_message_callback(("model", "initialization"), "model_initialization_callback")
        await self.register_message_callback(("model", "update"), "model_update_callback")

    async def register_message_events_callbacks(self):
        me_dict = self.cm.get_messages_events()
        message_events = [
            (message_name, message_action)
            for (message_name, message_actions) in me_dict.items()
            for message_action in message_actions
        ]
        for event_type, action in message_events:
            callback_name = f"_{event_type}_{action}_callback"
            method = getattr(self, callback_name, None)

            if callable(method):
                await EventManager.get_instance().subscribe((event_type, action), method)

    async def register_message_callback(self, message_event: tuple[str, str], callback: str):
        event_type, action = message_event
        method = getattr(self, callback, None)
        if callable(method):
            await EventManager.get_instance().subscribe((event_type, action), method)

    """                                                     ##############################
                                                            #    ENGINE FUNCTIONALITY    #
                                                            ##############################
    """

    async def _aditional_node_start(self):
        logging.info(f"Aditional node | {self.addr} | going to stablish connection with federation")
        await self.sa.start_late_connection_process()
        # continue ..
        logging.info("Creating trainer service to start the federation process..")
        asyncio.create_task(self._start_learning_late())

    async def update_neighbors(self, removed_neighbor_addr, neighbors, remove=False):
        await self.update_federation_nodes(neighbors)
        updt_nei_event = UpdateNeighborEvent(removed_neighbor_addr, remove)
        asyncio.create_task(EventManager.get_instance().publish_node_event(updt_nei_event))

    async def broadcast_models_include(self, age: AggregationEvent):
        logging.info(f"🔄  Broadcasting MODELS_INCLUDED for round {self.get_round()}")
        message = self.cm.create_message(
            "federation", "federation_models_included", [str(arg) for arg in [self.get_round()]]
        )
        asyncio.create_task(self.cm.send_message_to_neighbors(message))

    async def update_model_learning_rate(self, new_lr):
        await self.trainning_in_progress_lock.acquire_async()
        logging.info("Update | learning rate modified...")
        self.trainer.update_model_learning_rate(new_lr)
        await self.trainning_in_progress_lock.release_async()

    async def _start_learning_late(self):
        await self.learning_cycle_lock.acquire_async()
        try:
            model_serialized, rounds, round, _epochs = await self.sa.get_trainning_info()
            self.total_rounds = rounds
            epochs = _epochs
            await self.get_round_lock().acquire_async()
            self.round = round
            await self.get_round_lock().release_async()
            await self.learning_cycle_lock.release_async()
            print_msg_box(
                msg="Starting Federated Learning process...",
                indent=2,
                title="Start of the experiment late",
            )
            logging.info(f"Trainning setup | total rounds: {rounds} | current round: {round} | epochs: {epochs}")
            direct_connections = await self.cm.get_addrs_current_connections(only_direct=True)
            logging.info(f"Initial DIRECT connections: {direct_connections}")
            await asyncio.sleep(1)
            try:
                logging.info("🤖  Initializing model...")
                await asyncio.sleep(1)
                model = self.trainer.deserialize_model(model_serialized)
                self.trainer.set_model_parameters(model, initialize=True)
                logging.info("Model Parameters Initialized")
                self.set_initialization_status(True)
                await (
                    self.get_federation_ready_lock().release_async()
                )  # Enable learning cycle once the initialization is done
                try:
                    await (
                        self.get_federation_ready_lock().release_async()
                    )  # Release the lock acquired at the beginning of the engine
                except RuntimeError:
                    pass
            except RuntimeError:
                pass

            self.trainer.set_epochs(epochs)
            self.trainer.set_current_round(round)
            self.trainer.create_trainer()
            await self._learning_cycle()

        finally:
            if await self.learning_cycle_lock.locked_async():
                await self.learning_cycle_lock.release_async()

    async def create_trainer_module(self):
        asyncio.create_task(self._start_learning())
        logging.info("Started trainer module...")

    async def start_communications(self):
        await self.register_events_callbacks()
        initial_neighbors = self.config.participant["network_args"]["neighbors"].split()
        await self.cm.start_communications(initial_neighbors)
        await asyncio.sleep(self.config.participant["misc_args"]["grace_time_connection"] // 2)

    async def deploy_components(self):
        await self.aggregator.init()
        if "situational_awareness" in self.config.participant:
            await self.sa.init()
        if self.config.participant["defense_args"]["with_reputation"]:
            await self._reputation.setup()
        await self._reporter.start()
        await self._addon_manager.deploy_additional_services()

    async def deploy_federation(self):
        await self.federation_ready_lock.acquire_async()
        if self.config.participant["device_args"]["start"]:
            logging.info(
                f"💤  Waiting for {self.config.participant['misc_args']['grace_time_start_federation']} seconds to start the federation"
            )
            await asyncio.sleep(self.config.participant["misc_args"]["grace_time_start_federation"])
            if self.round is None:
                while not await self.cm.check_federation_ready():
                    await asyncio.sleep(1)
                logging.info("Sending FEDERATION_START to neighbors...")
                message = self.cm.create_message("federation", "federation_start")
                await self.cm.send_message_to_neighbors(message)
                await self.get_federation_ready_lock().release_async()
                await self.create_trainer_module()
                self.set_initialization_status(True)
            else:
                logging.info("Federation already started")

        else:
            logging.info("Sending FEDERATION_READY to neighbors...")
            message = self.cm.create_message("federation", "federation_ready")
            await self.cm.send_message_to_neighbors(message)
            logging.info("💤  Waiting until receiving the start signal from the start node")

    async def _start_learning(self):
        await self.learning_cycle_lock.acquire_async()
        try:
            if self.round is None:
                self.total_rounds = self.config.participant["scenario_args"]["rounds"]
                epochs = self.config.participant["training_args"]["epochs"]
                await self.get_round_lock().acquire_async()
                self.round = 0
                await self.get_round_lock().release_async()
                await self.learning_cycle_lock.release_async()
                print_msg_box(
                    msg="Starting Federated Learning process...",
                    indent=2,
                    title="Start of the experiment",
                )
                direct_connections = await self.cm.get_addrs_current_connections(only_direct=True)
                undirected_connections = await self.cm.get_addrs_current_connections(only_undirected=True)
                logging.info(
                    f"Initial DIRECT connections: {direct_connections} | Initial UNDIRECT participants: {undirected_connections}"
                )
                logging.info("💤  Waiting initialization of the federation...")
                # Lock to wait for the federation to be ready (only affects the first round, when the learning starts)
                # Only applies to non-start nodes --> start node does not wait for the federation to be ready
                await self.get_federation_ready_lock().acquire_async()
                if self.config.participant["device_args"]["start"]:
                    logging.info("Propagate initial model updates.")
                    await self.cm.propagator.propagate("initialization")
                    await self.get_federation_ready_lock().release_async()

                self.trainer.set_epochs(epochs)
                self.trainer.create_trainer()

                await self._learning_cycle()
            else:
                if await self.learning_cycle_lock.locked_async():
                    await self.learning_cycle_lock.release_async()
        finally:
            if await self.learning_cycle_lock.locked_async():
                await self.learning_cycle_lock.release_async()

    async def _waiting_model_updates(self):
        logging.info(f"💤  Waiting convergence in round {self.round}.")
        params = await self.aggregator.get_aggregation()
        if params is not None:
            logging.info(
                f"_waiting_model_updates | Aggregation done for round {self.round}, including parameters in local model."
            )
            self.trainer.set_model_parameters(params)
        else:
            logging.error("Aggregation finished with no parameters")

    def print_round_information(self):
        print_msg_box(
            msg=f"Round {self.round} of {self.total_rounds} started.",
            indent=2,
            title="Round information",
        )

    def learning_cycle_finished(self):
        return not (self.round < self.total_rounds)

    async def _learning_cycle(self):
        while self.round is not None and self.round < self.total_rounds:
            current_time = time.time()
            print_msg_box(
                msg=f"Round {self.round} of {self.total_rounds - 1} started (max. {self.total_rounds} rounds)",
                indent=2,
                title="Round information",
            )
            logging.info(f"Federation nodes: {self.federation_nodes}")
            await self.update_federation_nodes(
                await self.cm.get_addrs_current_connections(only_direct=True, myself=True)
            )
            expected_nodes = await self.get_federation_nodes()
            rse = RoundStartEvent(self.round, current_time, expected_nodes)
            await EventManager.get_instance().publish_node_event(rse)
            self.trainer.on_round_start()
            logging.info(f"Expected nodes: {expected_nodes}")
            direct_connections = await self.cm.get_addrs_current_connections(only_direct=True)
            undirected_connections = await self.cm.get_addrs_current_connections(only_undirected=True)
            logging.info(f"Direct connections: {direct_connections} | Undirected connections: {undirected_connections}")
            logging.info(f"[Role {self.role}] Starting learning cycle...")
            await self.aggregator.update_federation_nodes(expected_nodes)
            await self._extended_learning_cycle()

            current_time = time.time()
            ree = RoundEndEvent(self.round, current_time)
            await EventManager.get_instance().publish_node_event(ree)

            await self.get_round_lock().acquire_async()

            print_msg_box(
                msg=f"Round {self.round} of {self.total_rounds - 1} finished (max. {self.total_rounds} rounds)",
                indent=2,
                title="Round information",
            )
            # await self.aggregator.reset()
            self.trainer.on_round_end()
            self.round += 1
            self.config.participant["federation_args"]["round"] = (
                self.round
            )  # Set current round in config (send to the controller)
            await self.get_round_lock().release_async()

        # End of the learning cycle
        self.trainer.on_learning_cycle_end()
        await self.trainer.test()
        print_msg_box(
            msg=f"FL process has been completed successfully (max. {self.total_rounds} rounds reached)",
            indent=2,
            title="End of the experiment",
        )
        # Report
        if self.config.participant["scenario_args"]["controller"] != "nebula-test":
            result = await self.reporter.report_scenario_finished()
            if result:
                logging.info("📝  Scenario finished reported succesfully")
            else:
                logging.error("📝  Error reporting scenario finished")

        await asyncio.sleep(5)

        # Kill itself
        if self.config.participant["scenario_args"]["deployment"] == "docker":
            try:
                docker_id = socket.gethostname()
                logging.info(f"📦  Killing docker container with ID {docker_id}")
                self.client.containers.get(docker_id).kill()
            except Exception as e:
                logging.exception(f"📦  Error stopping Docker container with ID {docker_id}: {e}")

    async def _extended_learning_cycle(self):
        """
        This method is called in each round of the learning cycle. It is used to extend the learning cycle with additional
        functionalities. The method is called in the _learning_cycle method.
        """
        pass


class MaliciousNode(Engine):
    def __init__(
        self,
        model,
        datamodule,
        config=Config,
        trainer=Lightning,
        security=False,
    ):
        super().__init__(
            model,
            datamodule,
            config,
            trainer,
            security,
        )
        self.attack = create_attack(self)
        self.aggregator_bening = self._aggregator

    async def _extended_learning_cycle(self):
        try:
            await self.attack.attack()
        except Exception:
            attack_name = self.config.participant["adversarial_args"]["attack_params"]["attacks"]
            logging.exception(f"Attack {attack_name} failed")

        if self.role == "aggregator":
            await AggregatorNode._extended_learning_cycle(self)
        if self.role == "trainer":
            await TrainerNode._extended_learning_cycle(self)
        if self.role == "server":
            await ServerNode._extended_learning_cycle(self)


class AggregatorNode(Engine):
    def __init__(
        self,
        model,
        datamodule,
        config=Config,
        trainer=Lightning,
        security=False,
    ):
        super().__init__(
            model,
            datamodule,
            config,
            trainer,
            security,
        )

    async def _extended_learning_cycle(self):
        # Define the functionality of the aggregator node
        await self.trainer.test()
        await self.trainning_in_progress_lock.acquire_async()
        await self.trainer.train()
        await self.trainning_in_progress_lock.release_async()

        self_update_event = UpdateReceivedEvent(
            self.trainer.get_model_parameters(), self.trainer.get_model_weight(), self.addr, self.round
        )
        await EventManager.get_instance().publish_node_event(self_update_event)

        await self.cm.propagator.propagate("stable")
        await self._waiting_model_updates()


class ServerNode(Engine):
    def __init__(
        self,
        model,
        datamodule,
        config=Config,
        trainer=Lightning,
        security=False,
    ):
        super().__init__(
            model,
            datamodule,
            config,
            trainer,
            security,
        )

    async def _extended_learning_cycle(self):
        # Define the functionality of the server node
        await self.trainer.test()

        self_update_event = UpdateReceivedEvent(
            self.trainer.get_model_parameters(), self.trainer.BYPASS_MODEL_WEIGHT, self.addr, self.round
        )
        await EventManager.get_instance().publish_node_event(self_update_event)

        await self._waiting_model_updates()
        await self.cm.propagator.propagate("stable")


class TrainerNode(Engine):
    def __init__(
        self,
        model,
        datamodule,
        config=Config,
        trainer=Lightning,
        security=False,
    ):
        super().__init__(
            model,
            datamodule,
            config,
            trainer,
            security,
        )

    async def _extended_learning_cycle(self):
        # Define the functionality of the trainer node
        logging.info("Waiting global update | Assign _waiting_global_update = True")

        await self.trainer.test()
        await self.trainer.train()

        self_update_event = UpdateReceivedEvent(
            self.trainer.get_model_parameters(), self.trainer.get_model_weight(), self.addr, self.round, local=True
        )
        await EventManager.get_instance().publish_node_event(self_update_event)

        await self.cm.propagator.propagate("stable")
        await self._waiting_model_updates()


class IdleNode(Engine):
    def __init__(
        self,
        model,
        datamodule,
        config=Config,
        trainer=Lightning,
        security=False,
    ):
        super().__init__(
            model,
            datamodule,
            config,
            trainer,
            security,
        )

    async def _extended_learning_cycle(self):
        # Define the functionality of the idle node
        logging.info("Waiting global update | Assign _waiting_global_update = True")
        await self._waiting_model_updates()<|MERGE_RESOLUTION|>--- conflicted
+++ resolved
@@ -10,11 +10,6 @@
 from nebula.addons.functions import print_msg_box
 from nebula.addons.reporter import Reporter
 from nebula.addons.reputation.reputation import Reputation
-<<<<<<< HEAD
-from nebula.core.addonmanager import AddonManager
-=======
-from nebula.core.addonmanager import AddondManager
->>>>>>> b6806e91
 from nebula.core.aggregation.aggregator import create_aggregator
 from nebula.core.eventmanager import EventManager
 from nebula.core.nebulaevents import (
@@ -312,7 +307,6 @@
         logging.info(f"📝  handle_federation_message | Trigger | Received start federation message from {source}")
         await self.create_trainer_module()
 
-<<<<<<< HEAD
     async def _reputation_share_callback(self, source, message):
         try:
             logging.info(
@@ -334,8 +328,6 @@
         except Exception as e:
             logging.exception(f"Error handling reputation message: {e}")
 
-=======
->>>>>>> b6806e91
     async def _federation_federation_models_included_callback(self, source, message):
         logging.info(f"📝  handle_federation_message | Trigger | Received aggregation finished message from {source}")
         try:
