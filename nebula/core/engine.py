--- conflicted
+++ resolved
@@ -2,18 +2,19 @@
 import logging
 import os
 import time
+
 import docker
 
 from nebula.addons.attacks.attacks import create_attack
 from nebula.addons.functions import print_msg_box
 from nebula.addons.reporter import Reporter
+from nebula.addons.reputation.reputation import Reputation
 from nebula.core.addonmanager import AddonManager
 from nebula.core.aggregation.aggregator import create_aggregator
 from nebula.core.eventmanager import EventManager
 from nebula.core.nebulaevents import AggregationEvent, RoundStartEvent, UpdateNeighborEvent, UpdateReceivedEvent
 from nebula.core.network.communications import CommunicationsManager
 from nebula.core.utils.locker import Locker
-from nebula.addons.reputation.reputation import Reputation
 
 logging.getLogger("requests").setLevel(logging.WARNING)
 logging.getLogger("urllib3").setLevel(logging.WARNING)
@@ -282,7 +283,9 @@
 
     async def _reputation_share_callback(self, source, message):
         try:
-            logging.info(f"handle_reputation_message | Trigger | Received reputation message from {source} | Node: {message.node_id} | Score: {message.score} | Round: {message.round}")
+            logging.info(
+                f"handle_reputation_message | Trigger | Received reputation message from {source} | Node: {message.node_id} | Score: {message.score} | Round: {message.round}"
+            )
 
             current_node = self.addr
             nei = message.node_id
@@ -295,10 +298,6 @@
                     self._reputation.reputation_with_all_feedback[key] = []
 
                 self._reputation.reputation_with_all_feedback[key].append(message.score)
-<<<<<<< HEAD
-=======
-                #logging.info(f"Reputation with all feedback: {self.reputation_with_all_feedback}")
->>>>>>> 3808420a
 
         except Exception as e:
             logging.exception(f"Error handling reputation message: {e}")
@@ -544,7 +543,7 @@
             expected_nodes = self.federation_nodes.copy()
             rse = RoundStartEvent(self.round, current_time, expected_nodes)
             await EventManager.get_instance().publish_node_event(rse)
-            self.trainer.on_round_start()   
+            self.trainer.on_round_start()
             logging.info(f"Expected nodes: {expected_nodes}")
             direct_connections = await self.cm.get_addrs_current_connections(only_direct=True)
             undirected_connections = await self.cm.get_addrs_current_connections(only_undirected=True)
@@ -553,7 +552,7 @@
             await self.aggregator.update_federation_nodes(expected_nodes)
             await self._extended_learning_cycle()
             await self.get_round_lock().acquire_async()
-            
+
             print_msg_box(
                 msg=f"Round {self.round} of {self.total_rounds - 1} finished (max. {self.total_rounds} rounds)",
                 indent=2,
@@ -602,6 +601,7 @@
         functionalities. The method is called in the _learning_cycle method.
         """
         pass
+
 
 class MaliciousNode(Engine):
     def __init__(
