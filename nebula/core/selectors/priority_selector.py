import logging
import math
from collections import namedtuple

import numpy as np
from sklearn.preprocessing import normalize

from nebula.addons.functions import print_msg_box
from nebula.core.selectors.selector import Selector


class PrioritySelector(Selector):
    """
    PrioritySelector evaluates nodes based on a set of features
    (CPU Usage, data size, bytes sent/received, loss and latency)
    These features are calculated into a score which then defines
    the probability of this node being selected for aggregation.
    MIN_AMOUNT_OF_SELECTED_NEIGHBORS: Defines the minimum amount of nodes that
        needs to be selected for proper functioning
    MAX_PERCENT_SELECTABLE_NEIGHBORS: Defines the maximum amount of nodes that
        can be selected as percentage of the total amount of neighbors
    FEATURE_WEIGHTS: Defines the weight of the features in the following order:
        [loss, cpu_percent, data_size, bytes_received, bytes_sent, latency, age]
    """

    MIN_AMOUNT_OF_SELECTED_NEIGHBORS = 1
    MAX_PERCENT_SELECTABLE_NEIGHBORS = 0.8
    # Original Feature Weights provided in Report / Thesis
    FEATURE_WEIGHTS = [70.0, 5.0, 1.0, 0.0, 80.0, 2.0, 1.0]
    # Feature Weights for Testing (Latency can be changed reliably by virtual constraints)
    # FEATURE_WEIGHTS = [0, 0, 0, 0, 0, 100, 0]

    def __init__(self, config=None):
        super().__init__(config)
        self.config = config
        FeatureWeights = namedtuple(
            "FeatureWeights", ["loss", "cpu_percent", "data_size", "bytes_received", "bytes_sent", "latency", "age"]
        )
        self.feature_weights = FeatureWeights(*self.FEATURE_WEIGHTS)
        logging.info("[PrioritySelector] Initialized")

    async def node_selection(self, node):
        neighbors = self.neighbors_list.copy()

        if len(neighbors) == 0:
            logging.error(
                "[PrioritySelector] Trying to select neighbors when there are no neighbors - aggregating itself only"
            )
            self.selected_nodes = [node.addr]
            return self.selected_nodes

<<<<<<< HEAD
=======
        num_selected = max(
            self.MIN_AMOUNT_OF_SELECTED_NEIGHBORS, math.floor(len(neighbors) * self.MAX_PERCENT_SELECTABLE_NEIGHBORS)
        )

>>>>>>> 701df3b3
        availability = []
        feature_array = np.empty((7, 0))

        for neighbor in neighbors:
            if neighbor not in self.ages.keys():
                self.ages[neighbor] = 1

            # Invert CPU Percent/Latency, 0.000001 is added to avoid division by zero
            feature_list = list((
                self.features[neighbor]["loss"],
                1 / (self.features[neighbor]["cpu_percent"] + 0.000001),
                self.features[neighbor]["data_size"],
                self.features[neighbor]["bytes_received"],
                self.features[neighbor]["bytes_sent"],
                1 / (self.features[neighbor]["latency"] + 0.000001),
                self.ages[neighbor],
            ))

            # Set loss to 100 if loss metric is unavailable
            if feature_list[0] == -1:
                feature_list[0] = 100

            logging.info(f"[PrioritySelector] Features for node {neighbor}: {feature_list}")

            availability.append(self.features[neighbor]["availability"])

            feature = np.array(feature_list).reshape(-1, 1).astype(np.float64)
            feature_array = np.append(feature_array, feature, axis=1)

        # Normalized features
<<<<<<< HEAD
        feature_array_normed = normalize(feature_array, axis=1, norm='l1')
=======
        feature_array_normed = normalize(feature_array, axis=1, norm="l1")
>>>>>>> 701df3b3

        # Add weight to features
        weight = np.array(self.FEATURE_WEIGHTS).reshape(-1, 1)
        feature_array_weighted = np.multiply(feature_array_normed, weight)

<<<<<<< HEAD
        # Compute scores
=======
        # Before availability
>>>>>>> 701df3b3
        scores = np.sum(feature_array_weighted, axis=0)

        print_msg_box(msg=f"Scores: {dict(zip(neighbors, scores, strict=False))}", title="Final NSS Scores")

<<<<<<< HEAD
        # Calculate mean and standard deviation
        mean_score = np.mean(scores)
        std_score = np.std(scores)

        # # Identify non-outlier nodes
        # non_outlier_indices = [i for i, score in enumerate(scores) if abs(score - mean_score) <= std_score]
        # logging.info("[PrioritySelector] Non-outlier nodes: {}".format([neighbors[i] for i in non_outlier_indices]))

        # # Ensure at least num_selected nodes are selected
        # if len(non_outlier_indices) < num_selected:
        #     # Sort indices by absolute difference from mean
        #     sorted_indices = np.argsort([abs(scores[i] - mean_score) for i in range(len(scores))])
        #     selected_indices = sorted_indices[:num_selected]
        # else:
        #     selected_indices = non_outlier_indices[:num_selected]
            
        # Identify non-outlier nodes
        non_outlier_indices = [i for i, score in enumerate(scores) if abs(score - mean_score) <= std_score]
        selected_nodes = [neighbors[i] for i in non_outlier_indices]
=======
        # Add availability
        final_scores = np.multiply(scores, np.array(availability))

        # Probability selection
        p = normalize([final_scores], axis=1, norm="l1")

        logging.info(f"[PrioritySelector] scores: {scores}")

        # Select nodes according to thesis (weighted probability)
        selected_nodes = np.random.choice(neighbors, num_selected, replace=False, p=p[0]).tolist()

        # Select num_selected nodes with the highest score (or the derived probability) for easier evaluation
        # selected_nodes = [neighbors[i] for i in np.argsort(scores)[-num_selected:]]
>>>>>>> 701df3b3

        # Update ages
        for neighbor in neighbors:
            if neighbor not in selected_nodes:
                self.ages[neighbor] = self.ages[neighbor] + 2

        # Add own node
        self.selected_nodes = selected_nodes + [node.addr]

        logging.info(f"[PrioritySelector] selection finished, selected_nodes: {self.selected_nodes}")

        return self.selected_nodes<|MERGE_RESOLUTION|>--- conflicted
+++ resolved
@@ -49,13 +49,6 @@
             self.selected_nodes = [node.addr]
             return self.selected_nodes
 
-<<<<<<< HEAD
-=======
-        num_selected = max(
-            self.MIN_AMOUNT_OF_SELECTED_NEIGHBORS, math.floor(len(neighbors) * self.MAX_PERCENT_SELECTABLE_NEIGHBORS)
-        )
-
->>>>>>> 701df3b3
         availability = []
         feature_array = np.empty((7, 0))
 
@@ -86,26 +79,17 @@
             feature_array = np.append(feature_array, feature, axis=1)
 
         # Normalized features
-<<<<<<< HEAD
         feature_array_normed = normalize(feature_array, axis=1, norm='l1')
-=======
-        feature_array_normed = normalize(feature_array, axis=1, norm="l1")
->>>>>>> 701df3b3
 
         # Add weight to features
         weight = np.array(self.FEATURE_WEIGHTS).reshape(-1, 1)
         feature_array_weighted = np.multiply(feature_array_normed, weight)
 
-<<<<<<< HEAD
         # Compute scores
-=======
-        # Before availability
->>>>>>> 701df3b3
         scores = np.sum(feature_array_weighted, axis=0)
 
         print_msg_box(msg=f"Scores: {dict(zip(neighbors, scores, strict=False))}", title="Final NSS Scores")
 
-<<<<<<< HEAD
         # Calculate mean and standard deviation
         mean_score = np.mean(scores)
         std_score = np.std(scores)
@@ -125,21 +109,6 @@
         # Identify non-outlier nodes
         non_outlier_indices = [i for i, score in enumerate(scores) if abs(score - mean_score) <= std_score]
         selected_nodes = [neighbors[i] for i in non_outlier_indices]
-=======
-        # Add availability
-        final_scores = np.multiply(scores, np.array(availability))
-
-        # Probability selection
-        p = normalize([final_scores], axis=1, norm="l1")
-
-        logging.info(f"[PrioritySelector] scores: {scores}")
-
-        # Select nodes according to thesis (weighted probability)
-        selected_nodes = np.random.choice(neighbors, num_selected, replace=False, p=p[0]).tolist()
-
-        # Select num_selected nodes with the highest score (or the derived probability) for easier evaluation
-        # selected_nodes = [neighbors[i] for i in np.argsort(scores)[-num_selected:]]
->>>>>>> 701df3b3
 
         # Update ages
         for neighbor in neighbors:
